"""Handle training and prediction for DANNCE and COM networks."""
import sys
import numpy as np
import os
from copy import deepcopy
import scipy.io as sio
import imageio
import time
import gc
import tensorflow as tf
import tensorflow.keras as keras
import tensorflow.keras.losses as keras_losses
from tensorflow.keras import backend as K
from tensorflow.keras.models import load_model, Model
from tensorflow.keras.optimizers import Adam
from tensorflow.keras.callbacks import ModelCheckpoint, CSVLogger, TensorBoard
import dannce.engine.serve_data_DANNCE as serve_data_DANNCE
from dannce.engine.generator import DataGenerator_3Dconv
from dannce.engine.generator import DataGenerator_3Dconv_frommem
from dannce.engine.generator import DataGenerator_3Dconv_npy
from dannce.engine.generator import DataGenerator_3Dconv_torch
from dannce.engine.generator import DataGenerator_3Dconv_tf
from dannce.engine.generator_aux import (
    DataGenerator_downsample,
    DataGenerator_downsample_multi_instance,
)
from dannce.engine.generator_aux import DataGenerator_downsample_frommem
import dannce.engine.processing as processing
from dannce.engine.processing import savedata_tomat, savedata_expval
from dannce.engine import nets, losses, ops, io
from dannce import (
    _param_defaults_dannce,
    _param_defaults_shared,
    _param_defaults_com,
)
import dannce.engine.inference as inference
import matplotlib

matplotlib.use("Agg")
import matplotlib.pyplot as plt
from typing import List, Dict, Text
import os, psutil

process = psutil.Process(os.getpid())

_DEFAULT_VIDDIR = "videos"
_DEFAULT_COMSTRING = "COM"
_DEFAULT_COMFILENAME = "com3d.mat"
os.environ["TF_CPP_MIN_LOG_LEVEL"] = "1"


def check_unrecognized_params(params: Dict):
    """Check for invalid keys in the params dict against param defaults.

    Args:
        params (Dict): Parameters dictionary.

    Raises:
        ValueError: Error if there are unrecognized keys in the configs.
    """
    # Check if key in any of the defaults
    invalid_keys = []
    for key in params:
        in_com = key in _param_defaults_com
        in_dannce = key in _param_defaults_dannce
        in_shared = key in _param_defaults_shared
        if not (in_com or in_dannce or in_shared):
            invalid_keys.append(key)

    # If there are any keys that are invalid, throw an error and print them out
    if len(invalid_keys) > 0:
        invalid_key_msg = [" %s," % key for key in invalid_keys]
        msg = "Unrecognized keys in the configs: %s" % "".join(invalid_key_msg)
        raise ValueError(msg)


def build_params(base_config: Text, dannce_net: bool):
    """Build parameters dictionary from base config and io.yaml

    Args:
        base_config (Text): Path to base configuration .yaml.
        dannce_net (bool): If True, use dannce net defaults.

    Returns:
        Dict: Parameters dictionary.
    """
    base_params = processing.read_config(base_config)
    base_params = processing.make_paths_safe(base_params)
    params = processing.read_config(base_params["io_config"])
    params = processing.make_paths_safe(params)
    params = processing.inherit_config(params, base_params, list(base_params.keys()))
    check_unrecognized_params(params)
    return params


def make_folder(key: Text, params: Dict):
    """Make the prediction or training directories.

    Args:
        key (Text): Folder descriptor.
        params (Dict): Parameters dictionary.

    Raises:
        ValueError: Error if key is not defined.
    """
    # Make the prediction directory if it does not exist.
    if params[key] is not None:
        if not os.path.exists(params[key]):
            os.makedirs(params[key])
    else:
        raise ValueError(key + " must be defined.")


def com_predict(params: Dict):
    """Predict the COM for a given parameters dictionary.

    Args:
        params (Dict): Parameters dictionary.

    """
    # Make the prediction directory if it does not exist.
    make_folder("com_predict_dir", params)

    # Load the appropriate loss function and network
    try:
        params["loss"] = getattr(losses, params["loss"])
    except AttributeError:
        params["loss"] = getattr(keras_losses, params["loss"])
    params["net"] = getattr(nets, params["net"])

    os.environ["CUDA_VISIBLE_DEVICES"] = params["gpu_id"]

    # If params['n_channels_out'] is greater than one, we enter a mode in
    # which we predict all available labels + the COM
    MULTI_MODE = params["n_channels_out"] > 1 & params["n_instances"] == 1
    params["n_channels_out"] = params["n_channels_out"] + int(MULTI_MODE)

    # channels out is equal to the number of views when using a single video stream with mirrors
    eff_n_channels_out = (
        int(params["n_views"]) if params["mirror"] else params["n_channels_out"]
    )

    # Grab the input file for prediction
    params["label3d_file"] = processing.grab_predict_label3d_file()

    print("Using camnames: {}".format(params["camnames"]))

    # Also add parent params under the 'experiment' key for compatibility
    # with DANNCE's video loading function
    params["experiment"] = {}
    params["experiment"][0] = params

    # For real mono training
    params["chan_num"] = 1 if params["mono"] else params["n_channels_in"]

    # Build net
    print("Initializing Network...")
    model = params["net"](
        params["loss"],
        float(params["lr"]),
        params["chan_num"],
        eff_n_channels_out,
        params["norm_method"],
        ["mse"],
    )

    # If the weights are not specified, use the train directory.
    if params["com_predict_weights"] is None:
        wdir = params["com_train_dir"]
        weights = os.listdir(wdir)
        weights = [f for f in weights if ".hdf5" in f]
        weights = sorted(weights, key=lambda x: int(x.split(".")[1].split("-")[0]))
        weights = weights[-1]
        params["com_predict_weights"] = os.path.join(wdir, weights)

    print("Loading weights from " + params["com_predict_weights"])
    model.load_weights(params["com_predict_weights"])

    print("COMPLETE\n")

    (
        samples,
        datadict,
        datadict_3d,
        cameras,
        camera_mats,
    ) = serve_data_DANNCE.prepare_data(
        params,
        multimode=MULTI_MODE,
        prediction=True,
        return_cammat=True,
        nanflag=False,
    )

    # Zero any negative frames
    for key in datadict.keys():
        for key_ in datadict[key]["frames"].keys():
            if datadict[key]["frames"][key_] < 0:
                datadict[key]["frames"][key_] = 0

    # The generator expects an experimentID in front of each sample key
    samples = ["0_" + str(f) for f in samples]
    datadict_ = {}
    for key in datadict.keys():
        datadict_["0_" + str(key)] = datadict[key]

    datadict = datadict_

    # Initialize video dictionary. paths to videos only.
    vids = {}
    vids = processing.initialize_vids(params, datadict, 0, vids, pathonly=True)

    # Parameters
    predict_params = {
        "dim_in": (
            params["crop_height"][1] - params["crop_height"][0],
            params["crop_width"][1] - params["crop_width"][0],
        ),
        "n_channels_in": params["n_channels_in"],
        "batch_size": 1,
        "n_channels_out": params["n_channels_out"],
        "out_scale": params["sigma"],
        "camnames": {0: params["camnames"]},
        "crop_width": params["crop_width"],
        "crop_height": params["crop_height"],
        "downsample": params["downfac"],
        "labelmode": "coord",
        "chunks": params["chunks"],
        "shuffle": False,
        "dsmode": params["dsmode"],
        "mono": params["mono"],
        "mirror": params["mirror"],
        "predict_flag": True,
    }

    partition = {}
    partition["valid_sampleIDs"] = samples
    labels = datadict

    save_data = {}

    # If multi-instance mode is on, use the correct generator
    # and eval function.
    if params["n_instances"] > 1:
        predict_generator = DataGenerator_downsample_multi_instance(
            params["n_instances"],
            partition["valid_sampleIDs"],
            labels,
            vids,
            **predict_params
        )
    else:
        predict_generator = DataGenerator_downsample(
            partition["valid_sampleIDs"], labels, vids, **predict_params
        )

    # If we just want to analyze a chunk of video...
    if params["max_num_samples"] == "max":
        save_data = inference.infer_com(
            params["start_sample"],
            len(predict_generator),
            predict_generator,
            params,
            model,
            partition,
            save_data,
            camera_mats,
            cameras,
        )
        processing.save_COM_checkpoint(
            save_data, params["com_predict_dir"], datadict_, cameras, params
        )
    else:
        endIdx = np.min(
            [
                params["start_sample"] + params["max_num_samples"],
                len(predict_generator),
            ]
        )
        save_data = inference.infer_com(
            params["start_sample"],
            endIdx,
            predict_generator,
            params,
            model,
            partition,
            save_data,
            camera_mats,
            cameras,
        )
        processing.save_COM_checkpoint(
            save_data,
            params["com_predict_dir"],
            datadict_,
            cameras,
            params,
            file_name="com3d%d" % (params["start_sample"]),
        )

    print("done!")


def com_train(params: Dict):
    """Train COM network

    Args:
        params (Dict): Parameters dictionary.
    """
    # Make the train directory if it does not exist.
    make_folder("com_train_dir", params)

    params["loss"] = getattr(losses, params["loss"])
    params["net"] = getattr(nets, params["net"])

    os.environ["CUDA_VISIBLE_DEVICES"] = params["gpu_id"]

    # MULTI_MODE is where the full set of markers is trained on, rather than
    # the COM only. In some cases, this can help improve COMfinder performance.
    MULTI_MODE = params["n_channels_out"] > 1 & params["n_instances"] == 1
    params["n_channels_out"] = params["n_channels_out"] + int(MULTI_MODE)

    samples = []
    datadict = {}
    datadict_3d = {}
    cameras = {}
    camnames = {}

    # Use the same label files and experiment settings as DANNCE unless
    # indicated otherwise by using a 'com_exp' block in io.yaml.
    #
    # This can be useful for introducing additional COM-only label files.
    if params["com_exp"] is not None:
        exps = params["com_exp"]
    else:
        exps = params["exp"]
    num_experiments = len(exps)
    params["experiment"] = {}
    total_chunks = {}
    for e, expdict in enumerate(exps):

        exp = processing.load_expdict(params, e, expdict, _DEFAULT_VIDDIR)

        params["experiment"][e] = exp
        (samples_, datadict_, datadict_3d_, cameras_,) = serve_data_DANNCE.prepare_data(
            params["experiment"][e],
            nanflag=False,
            com_flag=not MULTI_MODE,
            multimode=MULTI_MODE,
        )

        # No need to prepare any COM file (they don't exist yet).
        # We call this because we want to support multiple experiments,
        # which requires appending the experiment ID to each data object and key
        samples, datadict, datadict_3d, ddd = serve_data_DANNCE.add_experiment(
            e,
            samples,
            datadict,
            datadict_3d,
            {},
            samples_,
            datadict_,
            datadict_3d_,
            {},
        )
        cameras[e] = cameras_
        camnames[e] = params["experiment"][e]["camnames"]
        for name, chunk in exp["chunks"].items():
            total_chunks[name] = chunk

    com_train_dir = params["com_train_dir"]

    # Dump the params into file for reproducibility
    processing.save_params(com_train_dir, params)

    # Additionally, to keep videos unique across experiments, need to add
    # experiment labels in other places. E.g. experiment 0 CameraE's "camname"
    # Becomes 0_CameraE.
    cameras, datadict, params = serve_data_DANNCE.prepend_experiment(
        params, datadict, num_experiments, camnames, cameras
    )

    samples = np.array(samples)

    e = 0

    # Initialize video objects
    vids = {}
    for e in range(num_experiments):
        vids = processing.initialize_vids(params, datadict, e, vids, pathonly=True)

    print("Using {} downsampling".format(params["dsmode"]))

    train_params = {
        "dim_in": (
            params["crop_height"][1] - params["crop_height"][0],
            params["crop_width"][1] - params["crop_width"][0],
        ),
        "n_channels_in": params["n_channels_in"],
        "batch_size": 1,
        "n_channels_out": params["n_channels_out"],
        "out_scale": params["sigma"],
        "camnames": camnames,
        "crop_width": params["crop_width"],
        "crop_height": params["crop_height"],
        "downsample": params["downfac"],
        "shuffle": False,
        "chunks": total_chunks,
        "dsmode": params["dsmode"],
        "mono": params["mono"],
        "mirror": params["mirror"],
    }

    valid_params = deepcopy(train_params)
    valid_params["shuffle"] = False

    partition = processing.make_data_splits(
        samples, params, com_train_dir, num_experiments
    )

    labels = datadict

    # For real mono training
    params["chan_num"] = 1 if params["mono"] else params["n_channels_in"]

    # effective n_channels, which is different if using a mirror arena configuration
    eff_n_channels_out = (
        len(camnames[0]) if params["mirror"] else params["n_channels_out"]
    )

    # Build net
    print("Initializing Network...")

    model = params["net"](
        params["loss"],
        float(params["lr"]),
        params["chan_num"],
        eff_n_channels_out,
        params["norm_method"],
        ["mse"],
    )
    print("COMPLETE\n")

    if params["com_finetune_weights"] is not None:
        weights = os.listdir(params["com_finetune_weights"])
        weights = [f for f in weights if ".hdf5" in f]
        weights = weights[0]

        try:
            model.load_weights(os.path.join(params["com_finetune_weights"], weights))
        except:
            print(
                "Note: model weights could not be loaded due to a mismatch in dimensions.\
                   Assuming that this is a fine-tune with a different number of outputs and removing \
                  the top of the net accordingly"
            )
            model.layers[-1].name = "top_conv"
            model.load_weights(
                os.path.join(params["com_finetune_weights"], weights),
                by_name=True,
            )

    if params["lockfirst"]:
        for layer in model.layers[:2]:
            layer.trainable = False

    model.compile(
        optimizer=Adam(lr=float(params["lr"])),
        loss=params["loss"],
    )

    # Create checkpoint and logging callbacks
    kkey = "weights.hdf5"
    mon = "val_loss" if params["num_validation_per_exp"] > 0 else "loss"

    # Create checkpoint and logging callbacks
    model_checkpoint = ModelCheckpoint(
        os.path.join(com_train_dir, kkey),
        monitor=mon,
        save_best_only=True,
        save_weights_only=True,
    )
    csvlog = CSVLogger(os.path.join(com_train_dir, "training.csv"))
    tboard = TensorBoard(
        log_dir=os.path.join(com_train_dir, "logs"), write_graph=False, update_freq=100
    )

    # Initialize data structures
    if params["mirror"]:
        ncams = 1  # Effectively, for the purpose of batch indexing
    else:
        ncams = len(camnames[0])

    dh = (params["crop_height"][1] - params["crop_height"][0]) // params["downfac"]
    dw = (params["crop_width"][1] - params["crop_width"][0]) // params["downfac"]

    ims_train = np.zeros(
        (
            ncams * len(partition["train_sampleIDs"]),
            dh,
            dw,
            params["chan_num"],
        ),
        dtype="float32",
    )
    y_train = np.zeros(
        (ncams * len(partition["train_sampleIDs"]), dh, dw, eff_n_channels_out),
        dtype="float32",
    )
    ims_valid = np.zeros(
        (
            ncams * len(partition["valid_sampleIDs"]),
            dh,
            dw,
            params["chan_num"],
        ),
        dtype="float32",
    )
    y_valid = np.zeros(
        (ncams * len(partition["valid_sampleIDs"]), dh, dw, eff_n_channels_out),
        dtype="float32",
    )

    # Set up generators
    if params["n_instances"] > 1:
        train_generator = DataGenerator_downsample_multi_instance(
            params["n_instances"],
            partition["train_sampleIDs"],
            labels,
            vids,
            **train_params
        )
        valid_generator = DataGenerator_downsample_multi_instance(
            params["n_instances"],
            partition["valid_sampleIDs"],
            labels,
            vids,
            **valid_params
        )
    else:
        train_generator = DataGenerator_downsample(
            partition["train_sampleIDs"], labels, vids, **train_params
        )
        valid_generator = DataGenerator_downsample(
            partition["valid_sampleIDs"], labels, vids, **valid_params
        )

    print("Loading data")
    for i in range(len(partition["train_sampleIDs"])):
        print(i, end="\r")
        ims = train_generator.__getitem__(i)
        ims_train[i * ncams : (i + 1) * ncams] = ims[0]
        y_train[i * ncams : (i + 1) * ncams] = ims[1]

    for i in range(len(partition["valid_sampleIDs"])):
        print(i, end="\r")
        ims = valid_generator.__getitem__(i)
        ims_valid[i * ncams : (i + 1) * ncams] = ims[0]
        y_valid[i * ncams : (i + 1) * ncams] = ims[1]

    train_generator = DataGenerator_downsample_frommem(
        np.arange(ims_train.shape[0]),
        ims_train,
        y_train,
        batch_size=params["batch_size"] * ncams,
        augment_hue=params["augment_hue"],
        augment_brightness=params["augment_brightness"],
        augment_rotation=params["augment_rotation"],
        augment_shear=params["augment_hue"],
        augment_shift=params["augment_brightness"],
        augment_zoom=params["augment_rotation"],
        bright_val=params["augment_bright_val"],
        hue_val=params["augment_hue_val"],
        shift_val=params["augment_shift_val"],
        rotation_val=params["augment_rotation_val"],
        shear_val=params["augment_shear_val"],
        zoom_val=params["augment_zoom_val"],
        chan_num=params["chan_num"],
    )
    valid_generator = DataGenerator_downsample_frommem(
        np.arange(ims_valid.shape[0]),
        ims_valid,
        y_valid,
        batch_size=ncams,
        shuffle=False,
        chan_num=params["chan_num"],
    )

    def write_debug(trainData=True):
        """Factoring re-used debug output code.

        Writes training or validation images to an output directory, together
        with the ground truth COM labels and predicted COM labels, respectively.

        Args:
            trainData (bool, optional): If True use training data for debug.
        """

        def plot_out(imo, lo, imn):
            processing.plot_markers_2d(processing.norm_im(imo), lo, newfig=False)
            plt.gca().xaxis.set_major_locator(plt.NullLocator())
            plt.gca().yaxis.set_major_locator(plt.NullLocator())

            imname = imn
            plt.savefig(
                os.path.join(debugdir, imname), bbox_inches="tight", pad_inches=0
            )

        if params["debug"] and not MULTI_MODE:

            if trainData:
                outdir = "debug_im_out"
                ims_out = ims_train
                label_out = y_train
            else:
                outdir = "debug_im_out_valid"
                ims_out = ims_valid
                label_out = model.predict(ims_valid, batch_size=1)

            # Plot all training images and save
            # create new directory for images if necessary
            debugdir = os.path.join(params["com_train_dir"], outdir)
            print("Saving debug images to: " + debugdir)
            if not os.path.exists(debugdir):
                os.makedirs(debugdir)

            plt.figure()

            for i in range(ims_out.shape[0]):
                plt.cla()
                if params["mirror"]:
                    for j in range(label_out.shape[-1]):
                        plt.cla()
                        plot_out(
                            ims_out[i],
                            label_out[i, :, :, j : j + 1],
                            str(i) + "_cam_" + str(j) + ".png",
                        )
                else:
                    plot_out(ims_out[i], label_out[i], str(i) + ".png")

        elif params["debug"] and MULTI_MODE:
            print("Note: Cannot output debug information in COM multi-mode")

    write_debug(trainData=True)

    model.fit(
        x=train_generator,
        steps_per_epoch=len(train_generator),
        validation_data=valid_generator,
        validation_steps=len(valid_generator),
        verbose=params["verbose"],
        epochs=params["epochs"],
        # workers=6,
        callbacks=[csvlog, model_checkpoint, tboard],
    )

    write_debug(trainData=False)

    print("Renaming weights file with best epoch description")
    processing.rename_weights(com_train_dir, kkey, mon)

    print("Saving full model at end of training")
    sdir = os.path.join(params["com_train_dir"], "fullmodel_weights")
    if not os.path.exists(sdir):
        os.makedirs(sdir)
    model.save(os.path.join(sdir, "fullmodel_end.hdf5"))


def dannce_train(params: Dict):
    """Train dannce network.

    Args:
        params (Dict): Parameters dictionary.

    Raises:
        Exception: Error if training mode is invalid.
    """
    # Depth disabled until next release.
    params["depth"] = False

    # Make the training directory if it does not exist.
    make_folder("dannce_train_dir", params)

    params["loss"] = getattr(losses, params["loss"])
    params["net"] = getattr(nets, params["net"])

    # Default to 6 views but a smaller number of views can be specified in the
    # DANNCE config. If the legnth of the camera files list is smaller than
    # n_views, relevant lists will be duplicated in order to match n_views, if
    # possible.
    n_views = int(params["n_views"])

    # Convert all metric strings to objects
    metrics = nets.get_metrics(params)

    # set GPU ID
    if not params["multi_gpu_train"]:
        os.environ["CUDA_VISIBLE_DEVICES"] = params["gpu_id"]

    # find the weights given config path
    if params["dannce_finetune_weights"] is not None:
        params["dannce_finetune_weights"] = processing.get_ft_wt(params)
        print("Fine-tuning from {}".format(params["dannce_finetune_weights"]))

    samples = []
    datadict = {}
    datadict_3d = {}
    com3d_dict = {}
    cameras = {}
    camnames = {}
    exps = params["exp"]
    num_experiments = len(exps)
    params["experiment"] = {}
    total_chunks = {}

    for e, expdict in enumerate(exps):

        exp = processing.load_expdict(params, e, expdict, _DEFAULT_VIDDIR)

        (
            exp,
            samples_,
            datadict_,
            datadict_3d_,
            cameras_,
            com3d_dict_,
        ) = do_COM_load(exp, expdict, n_views, e, params)

        print("Using {} samples total.".format(len(samples_)))

        (
            samples,
            datadict,
            datadict_3d,
            com3d_dict,
        ) = serve_data_DANNCE.add_experiment(
            e,
            samples,
            datadict,
            datadict_3d,
            com3d_dict,
            samples_,
            datadict_,
            datadict_3d_,
            com3d_dict_,
        )

        cameras[e] = cameras_
        camnames[e] = exp["camnames"]
        print("Using the following cameras: {}".format(camnames[e]))
        params["experiment"][e] = exp
        for name, chunk in exp["chunks"].items():
            total_chunks[name] = chunk

    dannce_train_dir = params["dannce_train_dir"]

    # Dump the params into file for reproducibility
    processing.save_params(dannce_train_dir, params)

    # Additionally, to keep videos unique across experiments, need to add
    # experiment labels in other places. E.g. experiment 0 CameraE's "camname"
    # Becomes 0_CameraE. *NOTE* This function modified camnames in place
    # to add the appropriate experiment ID
    cameras, datadict, params = serve_data_DANNCE.prepend_experiment(
        params, datadict, num_experiments, camnames, cameras
    )

    samples = np.array(samples)

    if params["use_npy"]:
        # Add all npy volume directories to list, to be used by generator
        npydir = {}
        for e in range(num_experiments):
            npydir[e] = params["experiment"][e]["npy_vol_dir"]

        samples = processing.remove_samples_npy(npydir, samples, params)
    else:
        # Initialize video objects
        vids = {}
        for e in range(num_experiments):
            if params["immode"] == "vid":
                vids = processing.initialize_vids(
                    params, datadict, e, vids, pathonly=True
                )

    # Parameters
    if params["expval"]:
        outmode = "coordinates"
    else:
        outmode = "3dprob"

    gridsize = tuple([params["nvox"]] * 3)

    # When this true, the data generator will shuffle the cameras and then select the first 3,
    # to feed to a native 3 camera model
    cam3_train = params["cam3_train"]
    if params["cam3_train"]:
        cam3_train = True
    else:
        cam3_train = False

    partition = processing.make_data_splits(
        samples, params, dannce_train_dir, num_experiments
    )

    if params["use_npy"]:
        # mono conversion will happen from RGB npy files, and the generator
        # needs to b aware that the npy files contain RGB content
        params["chan_num"] = params["n_channels_in"]
    else:
        # Used to initialize arrays for mono, and also in *frommem (the final generator)
        params["chan_num"] = 1 if params["mono"] else params["n_channels_in"]

        valid_params = {
            "dim_in": (
                params["crop_height"][1] - params["crop_height"][0],
                params["crop_width"][1] - params["crop_width"][0],
            ),
            "n_channels_in": params["n_channels_in"],
            "batch_size": 1,
            "n_channels_out": params["new_n_channels_out"],
            "out_scale": params["sigma"],
            "crop_width": params["crop_width"],
            "crop_height": params["crop_height"],
            "vmin": params["vmin"],
            "vmax": params["vmax"],
            "nvox": params["nvox"],
            "interp": params["interp"],
            "depth": params["depth"],
            "channel_combo": params["channel_combo"],
            "mode": outmode,
            "camnames": camnames,
            "immode": params["immode"],
            "shuffle": False,  # We will shuffle later
            "rotation": False,  # We will rotate later if desired
            "vidreaders": vids,
            "distort": True,
            "expval": params["expval"],
            "crop_im": False,
            "chunks": total_chunks,
            "mono": params["mono"],
            "mirror": params["mirror"],
        }

        # Setup a generator that will read videos and labels
        tifdirs = []  # Training from single images not yet supported in this demo

        train_generator = DataGenerator_3Dconv(
            partition["train_sampleIDs"],
            datadict,
            datadict_3d,
            cameras,
            partition["train_sampleIDs"],
            com3d_dict,
            tifdirs,
            **valid_params
        )
        valid_generator = DataGenerator_3Dconv(
            partition["valid_sampleIDs"],
            datadict,
            datadict_3d,
            cameras,
            partition["valid_sampleIDs"],
            com3d_dict,
            tifdirs,
            **valid_params
        )

        # We should be able to load everything into memory...
        gridsize = tuple([params["nvox"]] * 3)
        X_train = np.zeros(
            (
                len(partition["train_sampleIDs"]),
                *gridsize,
                params["chan_num"] * len(camnames[0]),
            ),
            dtype="float32",
        )

        X_valid = np.zeros(
            (
                len(partition["valid_sampleIDs"]),
                *gridsize,
                params["chan_num"] * len(camnames[0]),
            ),
            dtype="float32",
        )

        X_train_grid = None
        X_valid_grid = None
        if params["expval"]:
            y_train = np.zeros(
                (
                    len(partition["train_sampleIDs"]),
                    3,
                    params["new_n_channels_out"],
                ),
                dtype="float32",
            )
            X_train_grid = np.zeros(
                (len(partition["train_sampleIDs"]), params["nvox"] ** 3, 3),
                dtype="float32",
            )

            y_valid = np.zeros(
                (
                    len(partition["valid_sampleIDs"]),
                    3,
                    params["new_n_channels_out"],
                ),
                dtype="float32",
            )
            X_valid_grid = np.zeros(
                (len(partition["valid_sampleIDs"]), params["nvox"] ** 3, 3),
                dtype="float32",
            )
        else:
            y_train = np.zeros(
                (
                    len(partition["train_sampleIDs"]),
                    *gridsize,
                    params["new_n_channels_out"],
                ),
                dtype="float32",
            )

            y_valid = np.zeros(
                (
                    len(partition["valid_sampleIDs"]),
                    *gridsize,
                    params["new_n_channels_out"],
                ),
                dtype="float32",
            )

        print(
            "Loading training data into memory. This can take a while to seek through",
            "large sets of video. This process is much faster if the frame indices",
            "are sorted in ascending order in your label data file.",
        )
        for i in range(len(partition["train_sampleIDs"])):
            print(i, end="\r")
            rr = train_generator.__getitem__(i)
            if params["expval"]:
                X_train[i] = rr[0][0]
                X_train_grid[i] = rr[0][1]
            else:
                X_train[i] = rr[0]
            y_train[i] = rr[1]

        if params["debug_volume_tifdir"] is not None:
            # When this option is toggled in the config, rather than
            # training, the image volumes are dumped to tif stacks.
            # This can be used for debugging problems with calibration or
            # COM estimation
            tifdir = params["debug_volume_tifdir"]
            print("Dump training volumes to {}".format(tifdir))
            for i in range(X_train.shape[0]):
                for j in range(len(camnames[0])):
                    im = X_train[
                        i,
                        :,
                        :,
                        :,
                        j * params["chan_num"] : (j + 1) * params["chan_num"],
                    ]
                    im = processing.norm_im(im) * 255
                    im = im.astype("uint8")
                    of = os.path.join(
                        tifdir,
                        partition["train_sampleIDs"][i] + "_cam" + str(j) + ".tif",
                    )
                    imageio.mimwrite(of, np.transpose(im, [2, 0, 1, 3]))
            print("Done! Exiting.")
            sys.exit()

        print("Loading validation data into memory")
        for i in range(len(partition["valid_sampleIDs"])):
            print(i, end="\r")
            rr = valid_generator.__getitem__(i)
            if params["expval"]:
                X_valid[i] = rr[0][0]
                X_valid_grid[i] = rr[0][1]
            else:
                X_valid[i] = rr[0]
            y_valid[i] = rr[1]

    # For AVG+MAX training, need to update the expval flag in the generators 
    # and re-generate the 3D training targets
    # TODO: Add code to infer_params
    y_train_aux = None
    y_valid_aux = None
    if params["avg+max"] is not None:
        y_train_aux, y_valid_aux = \
            processing.initAvgMax(y_train,
                                  y_valid,
                                  X_train_grid,
                                  X_valid_grid,
                                  params)

    # Now we can generate from memory with shuffling, rotation, etc.
    randflag = params["channel_combo"] == "random"

    if cam3_train:
        params["n_rand_views"] = 3
        params["rand_view_replace"] = False
        randflag = True

    if params["n_rand_views"] == 0:
        print(
            "Using default n_rand_views augmentation with {} views and with replacement".format(
                n_views
            )
        )
        print("To disable n_rand_views augmentation, set it to None in the config.")
        params["n_rand_views"] = n_views
        params["rand_view_replace"] = True

    shared_args = {
        "chan_num": params["chan_num"],
        "expval": params["expval"],
        "nvox": params["nvox"],
        "heatmap_reg": params["heatmap_reg"],
        "heatmap_reg_coeff": params["heatmap_reg_coeff"],
    }
    shared_args_train = {
        "batch_size": params["batch_size"],
        "rotation": params["rotate"],
        "augment_hue": params["augment_hue"],
        "augment_brightness": params["augment_brightness"],
        "augment_continuous_rotation": params["augment_continuous_rotation"],
        "mirror_augmentation": params["mirror_augmentation"],
        "right_keypoints": params["right_keypoints"],
        "left_keypoints": params["left_keypoints"],
        "bright_val": params["augment_bright_val"],
        "hue_val": params["augment_hue_val"],
        "rotation_val": params["augment_rotation_val"],
        "replace": params["rand_view_replace"],
        "random": randflag,
        "n_rand_views": params["n_rand_views"],
    }
    shared_args_valid = {
        "batch_size": 4,
        "rotation": False,
        "augment_hue": False,
        "augment_brightness": False,
        "augment_continuous_rotation": False,
        "mirror_augmentation": False,
        "shuffle": False,
        "replace": False,
        "n_rand_views": params["n_rand_views"] if cam3_train else None,
        "random": True if cam3_train else False,
    }
    if params["use_npy"]:
        genfunc = DataGenerator_3Dconv_npy
        args_train = {
            "list_IDs": partition["train_sampleIDs"],
            "labels_3d": datadict_3d,
            "npydir": npydir,
        }
        args_train = {
            **args_train,
            **shared_args_train,
            **shared_args,
            "sigma": params["sigma"],
            "mono": params["mono"],
        }

        args_valid = {
            "list_IDs": partition["valid_sampleIDs"],
            "labels_3d": datadict_3d,
            "npydir": npydir,
        }
        args_valid = {
            **args_valid,
            **shared_args_valid,
            **shared_args,
            "sigma": params["sigma"],
            "mono": params["mono"],
        }
    else:
        genfunc = DataGenerator_3Dconv_frommem
<<<<<<< HEAD
        args_train = {'list_IDs': np.arange(len(partition["train_sampleIDs"])),
                      'data': X_train,
                      'labels': y_train,
                      }
        args_train = {**args_train,
                      **shared_args_train,
                      **shared_args,
                      'xgrid': X_train_grid,
                      'aux_labels': y_train_aux}

        args_valid = {'list_IDs': np.arange(len(partition["valid_sampleIDs"])),
                      'data': X_valid,
                      'labels': y_valid,
                      'aux_labels': y_valid_aux,
                      }
        args_valid = {**args_valid,
                      **shared_args_valid,
                      **shared_args,
                      'xgrid': X_valid_grid}
=======
        args_train = {
            "list_IDs": np.arange(len(partition["train_sampleIDs"])),
            "data": X_train,
            "labels": y_train,
        }
        args_train = {
            **args_train,
            **shared_args_train,
            **shared_args,
            "xgrid": X_train_grid,
        }

        args_valid = {
            "list_IDs": np.arange(len(partition["valid_sampleIDs"])),
            "data": X_valid,
            "labels": y_valid,
        }
        args_valid = {
            **args_valid,
            **shared_args_valid,
            **shared_args,
            "xgrid": X_valid_grid,
        }
>>>>>>> 90581363

    train_generator = genfunc(**args_train)
    valid_generator = genfunc(**args_valid)

    # Build net
    print("Initializing Network...")

    # Currently, we expect four modes of use:
    # 1) Training a new network from scratch
    # 2) Fine-tuning a network trained on a diff. dataset (transfer learning)
    # 3) Continuing to train 1) or 2) from a full model checkpoint (including optimizer state)

    # if params["multi_gpu_train"]:
    strategy = tf.distribute.MirroredStrategy()
    print("Number of devices: {}".format(strategy.num_replicas_in_sync))
    scoping = strategy.scope()
    # else:
    #     scoping = True

    print("NUM CAMERAS: {}".format(len(camnames[0])))

    with scoping:
        if params["train_mode"] == "new":
            model = params["net"](
                params["loss"],
                float(params["lr"]),
                params["chan_num"] + params["depth"],
                params["n_channels_out"],
                len(camnames[0]),
                params["norm_method"],
                include_top=True,
                gridsize=gridsize,
            )
        elif params["train_mode"] == "finetune":
<<<<<<< HEAD
            fargs = [params["loss"],
                     float(params["lr"]),
                     params["chan_num"] + params["depth"],
                     params["n_channels_out"],
                     len(camnames[0]),
                     params["new_last_kernel_size"],
                     params["new_n_channels_out"],
                     params["dannce_finetune_weights"],
                     params["n_layers_locked"],
                     params["norm_method"],
                     gridsize]
=======
            fargs = [
                params["loss"],
                float(params["lr"]),
                params["chan_num"] + params["depth"],
                params["n_channels_out"],
                len(camnames[0]),
                params["new_last_kernel_size"],
                params["new_n_channels_out"],
                params["dannce_finetune_weights"],
                params["n_layers_locked"],
                False,
                True,
                gridsize,
            ]
>>>>>>> 90581363
            try:
                model = params["net"](*fargs)
            except:
                if params["expval"]:
                    print(
                        "Could not load weights for finetune (likely because you are finetuning a previously finetuned network). Attempting to finetune from a full finetune model file."
                    )
                    model = nets.finetune_fullmodel_AVG(*fargs)
                else:
                    raise Exception(
                        "Finetuning from a previously finetuned model is currently possible only for AVG models"
                    )
        elif params["train_mode"] == "continued":
            model = load_model(
                params["dannce_finetune_weights"],
                custom_objects={
                    "ops": ops,
                    "slice_input": nets.slice_input,
                    "mask_nan_keep_loss": losses.mask_nan_keep_loss,
                    "mask_nan_l1_loss": losses.mask_nan_l1_loss,
                    "euclidean_distance_3D": losses.euclidean_distance_3D,
                    "centered_euclidean_distance_3D": losses.centered_euclidean_distance_3D,
                },
            )
        elif params["train_mode"] == "continued_weights_only":
            # This does not work with models created in 'finetune' mode, but will work with models
            # started from scratch ('new' train_mode)
            model = params["net"](
                params["loss"],
                float(params["lr"]),
                params["chan_num"] + params["depth"],
                params["n_channels_out"],
                3 if cam3_train else len(camnames[0]),
                params["norm_method"],
                include_top=True,
                gridsize=gridsize,
            )
            model.load_weights(params["dannce_finetune_weights"])
        else:
            raise Exception("Invalid training mode")

        if params["heatmap_reg"]:
            model = nets.add_heatmap_output(model)

<<<<<<< HEAD
        if params["avg+max"] is not None and params["train_mode"] != "continued":
            model = nets.add_exposed_heatmap(model)

=======
>>>>>>> 90581363
        if params["heatmap_reg"] or params["train_mode"] != "continued":
            # recompiling a full model will reset the optimizer state
            model.compile(
                optimizer=Adam(lr=float(params["lr"])),
<<<<<<< HEAD
                loss=params["loss"] if not params["heatmap_reg"] else [params["loss"], losses.heatmap_max_regularizer],
                loss_weights=[1, params["avg+max"]] if params["avg+max"] is not None else None,
=======
                loss=params["loss"]
                if not params["heatmap_reg"]
                else [params["loss"], losses.heatmap_max_regularizer],
>>>>>>> 90581363
                metrics=metrics,
            )

    print("COMPLETE\n")

    # Create checkpoint and logging callbacks
    kkey = "weights.hdf5"
    mon = "val_loss" if params["num_validation_per_exp"] > 0 else "loss"

    model_checkpoint = ModelCheckpoint(
        os.path.join(dannce_train_dir, kkey),
        monitor=mon,
        save_best_only=True,
        save_weights_only=False,
    )
    csvlog = CSVLogger(os.path.join(dannce_train_dir, "training.csv"))
    tboard = TensorBoard(
        log_dir=os.path.join(dannce_train_dir, "logs"),
        write_graph=False,
        update_freq=100,
    )

    class savePredTargets(keras.callbacks.Callback):
        def __init__(
            self, total_epochs, td, tgrid, vd, vgrid, tID, vID, odir, tlabel, vlabel
        ):
            self.td = td
            self.vd = vd
            self.tID = tID
            self.vID = vID
            self.total_epochs = total_epochs
            self.val_loss = 1e10
            self.odir = odir
            self.tgrid = tgrid
            self.vgrid = vgrid
            self.tlabel = tlabel
            self.vlabel = vlabel

        def on_epoch_end(self, epoch, logs=None):
            lkey = "val_loss" if "val_loss" in logs else "loss"
            if (
                epoch == self.total_epochs - 1
                or logs[lkey] < self.val_loss
                and epoch > 25
            ):
                print(
                    "Saving predictions on train and validation data, after epoch {}".format(
                        epoch
                    )
                )
                self.val_loss = logs[lkey]
<<<<<<< HEAD
                pred_t = self.model.predict([self.td, self.tgrid], batch_size=1)
                pred_v = self.model.predict([self.vd, self.vgrid], batch_size=1)
                ofile = os.path.join(self.odir,'checkpoint_predictions_e{}.mat'.format(epoch))
                sio.savemat(ofile, {'pred_train': pred_t,
                                    'pred_valid': pred_v,
                                    'target_train': self.tlabel,
                                    'target_valid': self.vlabel,
                                    'train_sampleIDs': self.tID,
                                    'valid_sampleIDs': self.vID})
=======
                pred_t = model.predict([self.td, self.tgrid], batch_size=1)
                pred_v = model.predict([self.vd, self.vgrid], batch_size=1)
                gc.collect()
                keras.backend.clear_session()
                print(process.memory_info().rss, flush=True)
                ofile = os.path.join(
                    self.odir, "checkpoint_predictions_e{}.mat".format(epoch)
                )
                sio.savemat(
                    ofile,
                    {
                        "pred_train": pred_t,
                        "pred_valid": pred_v,
                        "target_train": self.tlabel,
                        "target_valid": self.vlabel,
                        "train_sampleIDs": self.tID,
                        "valid_sampleIDs": self.vID,
                    },
                )
>>>>>>> 90581363

    class saveMaxPreds(keras.callbacks.Callback):
        """
        This callback fully evaluates MAX predictions and logs the euclidean
            distance error to a file.
        """
        def __init__(self, vID, vData, vLabel, odir, com, params):
            self.vID = vID
            self.vData = vData
            self.odir = odir
            self.com = com
            self.param_mat = params

            fn = os.path.join(odir, 'max_euclid_error.csv')
            self.fn = fn

            self.vLabel = np.zeros((len(vID),
                                    3,
                                    params["new_n_channels_out"]))

            # Now run thru sample IDs, pull out the correct COM, and add it in
            for j in range(len(self.vID)):
                id_ = self.vID[j]
                self.vLabel[j] = vLabel[id_]

            with open(fn, 'w') as fd:
                fd.write("epoch,error\n")

        def on_epoch_end(self, epoch, logs=None):
            pred_v = self.model.predict([self.vData], batch_size=1)
            d_coords = np.zeros((pred_v.shape[0],
                                 3,
                                 pred_v.shape[-1]))
            for j in range(pred_v.shape[0]):
                xcoord, ycoord, zcoord = processing.plot_markers_3d(
                    pred_v[j]
                )
                d_coords[j] = np.stack([xcoord, ycoord, zcoord])

            vsize = (self.param_mat["vmax"] - self.param_mat["vmin"]) / self.param_mat["nvox"]
            # # First, need to move coordinates over to centers of voxels
            pred_out_world = self.param_mat["vmin"] + d_coords * vsize + vsize / 2

            # Now run thru sample IDs, pull out the correct COM, and add it in
            for j in range(len(self.vID)):
                id_ = self.vID[j]
                tcom = self.com[id_]
                pred_out_world[j] = pred_out_world[j] + tcom[:, np.newaxis]

            # Calculate euclidean_distance_3d 
            e3d = K.eval(losses.euclidean_distance_3D(self.vLabel, pred_out_world))

            print("epoch {} euclidean_distance_3d: {}".format(epoch, e3d))
            with open(self.fn, 'a') as fd:
                fd.write("{},{}\n".format(epoch, e3d))

    class saveCheckPoint(keras.callbacks.Callback):
        def __init__(self, odir, total_epochs):
            self.odir = odir
            self.saveE = np.arange(0, total_epochs, 250)

        def on_epoch_end(self, epoch, logs=None):
            lkey = "val_loss" if "val_loss" in logs else "loss"
            val_loss = logs[lkey]
            if epoch in self.saveE:
                # Do a garbage collect to combat keras memory leak
                gc.collect()
                print("Saving checkpoint weights at epoch {}".format(epoch))
                savename = "weights.checkpoint.epoch{}.{}{:.5f}.hdf5".format(
                    epoch, lkey, val_loss
                )
                self.model.save(os.path.join(self.odir, savename))

    callbacks = [
        csvlog,
        model_checkpoint,
        tboard,
        saveCheckPoint(params["dannce_train_dir"], params["epochs"]),
    ]

    if (
        params["expval"]
        and not params["use_npy"]
        and not params["heatmap_reg"]
        and params["save_pred_targets"]
    ):
        save_callback = savePredTargets(
            params["epochs"],
            X_train,
            X_train_grid,
            X_valid,
            X_valid_grid,
            partition["train_sampleIDs"],
            partition["valid_sampleIDs"],
            params["dannce_train_dir"],
            y_train,
<<<<<<< HEAD
            y_valid)
        callbacks = callbacks + [save_callback]
    elif not params["expval"] and not params["use_npy"] and not params["heatmap_reg"]:
        max_save_callback = saveMaxPreds(
            partition['train_sampleIDs'],
            X_train,
            datadict_3d,
            params['dannce_train_dir'],
            com3d_dict,
            params
            )
        callbacks = callbacks + [max_save_callback]
=======
            y_valid,
        )
        # callbacks = callbacks + [save_callback]
>>>>>>> 90581363

    model.fit(
        x=train_generator,
        steps_per_epoch=len(train_generator),
        validation_data=valid_generator,
        validation_steps=len(valid_generator),
        verbose=params["verbose"],
        epochs=params["epochs"],
        callbacks=callbacks,
        # workers=6,
    )

    print("Renaming weights file with best epoch description")
    processing.rename_weights(dannce_train_dir, kkey, mon)

    print("Saving full model at end of training")
    sdir = os.path.join(params["dannce_train_dir"], "fullmodel_weights")
    if not os.path.exists(sdir):
        os.makedirs(sdir)

    model = nets.remove_heatmap_output(model, params)
    model.save(os.path.join(sdir, "fullmodel_end.hdf5"))

    print("done!")


def dannce_predict(params: Dict):
    """Predict with dannce network

    Args:
        params (Dict): Paremeters dictionary.
    """
    # Depth disabled until next release.
    params["depth"] = False
    # Make the prediction directory if it does not exist.
    make_folder("dannce_predict_dir", params)

    # Load the appropriate loss function and network
    try:
        params["loss"] = getattr(losses, params["loss"])
    except AttributeError:
        params["loss"] = getattr(keras_losses, params["loss"])
    netname = params["net"]
    params["net"] = getattr(nets, params["net"])
    # Default to 6 views but a smaller number of views can be specified in the DANNCE config.
    # If the legnth of the camera files list is smaller than n_views, relevant lists will be
    # duplicated in order to match n_views, if possible.
    n_views = int(params["n_views"])

    os.environ["CUDA_VISIBLE_DEVICES"] = params["gpu_id"]
    gpu_id = params["gpu_id"]

    # While we can use experiment files for DANNCE training,
    # for prediction we use the base data files present in the main config
    # Grab the input file for prediction
    params["label3d_file"] = processing.grab_predict_label3d_file()
    params["base_exp_folder"] = os.path.dirname(params["label3d_file"])

    # default to slow numpy backend if there is no predict_mode in config file. I.e. legacy support
    predict_mode = (
        params["predict_mode"] if params["predict_mode"] is not None else "numpy"
    )
    print("Using {} predict mode".format(predict_mode))

    print("Using camnames: {}".format(params["camnames"]))
    # Also add parent params under the 'experiment' key for compatibility
    # with DANNCE's video loading function
    params["experiment"] = {}
    params["experiment"][0] = params

    (
        params["experiment"][0],
        samples_,
        datadict_,
        datadict_3d_,
        cameras_,
        com3d_dict_,
    ) = do_COM_load(
        params["experiment"][0],
        params["experiment"][0],
        n_views,
        0,
        params,
        training=False,
    )

    # Write 3D COM to file. This might be different from the input com3d file
    # if arena thresholding was applied.
    cfilename = os.path.join(params["dannce_predict_dir"], "com3d_used.mat")
    print("Saving 3D COM to {}".format(cfilename))
    c3d = np.zeros((len(samples_), 3))
    for i in range(len(samples_)):
        c3d[i] = com3d_dict_[samples_[i]]
    sio.savemat(cfilename, {"sampleID": samples_, "com": c3d})

    # The library is configured to be able to train over multiple animals ("experiments")
    # at once. Because supporting code expects to see an experiment ID# prepended to
    # each of these data keys, we need to add a token experiment ID here.
    samples = []
    datadict = {}
    datadict_3d = {}
    com3d_dict = {}
    (samples, datadict, datadict_3d, com3d_dict,) = serve_data_DANNCE.add_experiment(
        0,
        samples,
        datadict,
        datadict_3d,
        com3d_dict,
        samples_,
        datadict_,
        datadict_3d_,
        com3d_dict_,
    )
    cameras = {}
    cameras[0] = cameras_
    camnames = {}
    camnames[0] = params["experiment"][0]["camnames"]

    # Need a '0' experiment ID to work with processing functions.
    # *NOTE* This function modified camnames in place
    # to add the appropriate experiment ID
    cameras, datadict, params = serve_data_DANNCE.prepend_experiment(
        params, datadict, 1, camnames, cameras, dannce_prediction=True
    )

    samples = np.array(samples)

    # For real mono prediction
    params["chan_num"] = 1 if params["mono"] else params["n_channels_in"]

    # Initialize video dictionary. paths to videos only.
    # TODO: Remove this immode option if we decide not
    # to support tifs
    if params["immode"] == "vid":
        vids = {}
        vids = processing.initialize_vids(params, datadict, 0, vids, pathonly=True)

    # Parameters
    valid_params = {
        "dim_in": (
            params["crop_height"][1] - params["crop_height"][0],
            params["crop_width"][1] - params["crop_width"][0],
        ),
        "n_channels_in": params["n_channels_in"],
        "batch_size": params["batch_size"],
        "n_channels_out": params["n_channels_out"],
        "out_scale": params["sigma"],
        "crop_width": params["crop_width"],
        "crop_height": params["crop_height"],
        "vmin": params["vmin"],
        "vmax": params["vmax"],
        "nvox": params["nvox"],
        "interp": params["interp"],
        "depth": params["depth"],
        "channel_combo": params["channel_combo"],
        "mode": "coordinates",
        "camnames": camnames,
        "immode": params["immode"],
        "shuffle": False,
        "rotation": False,
        "vidreaders": vids,
        "distort": True,
        "expval": params["expval"],
        "crop_im": False,
        "chunks": params["chunks"],
        "mono": params["mono"],
        "mirror": params["mirror"],
        "predict_flag": True,
    }

    # Datasets
    partition = {}
    valid_inds = np.arange(len(samples))
    partition["valid_sampleIDs"] = samples[valid_inds]

    # TODO: Remove tifdirs arguments, which are deprecated
    tifdirs = []

    # Generators
    if predict_mode == "torch":
        import torch

        # Because CUDA_VISBILE_DEVICES is already set to a single GPU, the gpu_id here should be "0"
        device = "cuda:0"
        genfunc = DataGenerator_3Dconv_torch
    elif predict_mode == "tf":
        device = "/GPU:0"
        genfunc = DataGenerator_3Dconv_tf
    else:
        genfunc = DataGenerator_3Dconv

    valid_generator = genfunc(
        partition["valid_sampleIDs"],
        datadict,
        datadict_3d,
        cameras,
        partition["valid_sampleIDs"],
        com3d_dict,
        tifdirs,
        **valid_params
    )

    model = build_model(params, netname, camnames)

    save_data = {}

    max_eval_batch = params["maxbatch"]

    if max_eval_batch != "max" and max_eval_batch > len(valid_generator):
        print(
            "Maxbatch was set to a larger number of matches than exist in the video. Truncating"
        )
        max_eval_batch = len(valid_generator)
        processing.print_and_set(params, "maxbatch", max_eval_batch)

    if max_eval_batch == "max":
        max_eval_batch = len(valid_generator)

    if params["start_batch"] is not None:
        start_batch = params["start_batch"]
    else:
        start_batch = 0

    if params["new_n_channels_out"] is not None:
        n_chn = params["new_n_channels_out"]
    else:
        n_chn = params["n_channels_out"]

    if params["write_npy"] is not None:
        # Instead of running inference, generate all samples
        # from valid_generator and save them to npy files. Useful
        # for working with large datasets (such as Rat 7M) because
        # .npy files can be loaded in quickly with random access
        # during training.
        print("Writing samples to .npy files")
        processing.write_npy(params["write_npy"], valid_generator)
        print("Done, exiting program")
        sys.exit()

    save_data = inference.infer_dannce(
        start_batch,
        max_eval_batch,
        valid_generator,
        params,
        model,
        partition,
        save_data,
        device,
        n_chn,
    )

    if params["expval"]:
        if params["start_batch"] is not None:
            path = os.path.join(
                params["dannce_predict_dir"], "save_data_AVG%d.mat" % (start_batch)
            )
        else:
            path = os.path.join(params["dannce_predict_dir"], "save_data_AVG.mat")
        p_n = savedata_expval(
            path,
            params,
            write=True,
            data=save_data,
            tcoord=False,
            num_markers=n_chn,
            pmax=True,
        )
    else:
        if params["start_batch"] is not None:
            path = os.path.join(
                params["dannce_predict_dir"], "save_data_MAX%d.mat" % (start_batch)
            )
        else:
            path = os.path.join(params["dannce_predict_dir"], "save_data_MAX.mat")
        p_n = savedata_tomat(
            path,
            params,
            params["vmin"],
            params["vmax"],
            params["nvox"],
            write=True,
            data=save_data,
            num_markers=n_chn,
            tcoord=False,
        )


def build_model(params, netname, camnames):
    # Build net
    print("Initializing Network...")

    # This requires that the network be saved as a full model, not just weights.
    # As a precaution, we import all possible custom objects that could be used
    # by a model and thus need declarations

    if params["dannce_predict_model"] is not None:
        mdl_file = params["dannce_predict_model"]
    else:
        wdir = params["dannce_train_dir"]
        weights = os.listdir(wdir)
        weights = [f for f in weights if ".hdf5" in f and "checkpoint" not in f]
        weights = sorted(weights, key=lambda x: int(x.split(".")[1].split("-")[0]))
        weights = weights[-1]

        mdl_file = os.path.join(wdir, weights)
        # if not using dannce_predict model (thus taking the final weights in train_results),
        # set this file to dannce_predict_model so that it will still get saved with metadata
        params["dannce_predict_model"] = mdl_file

    print("Loading model from " + mdl_file)

    if (
        netname == "unet3d_big_tiedfirstlayer_expectedvalue"
        or params["from_weights"] is not None
    ):
        gridsize = tuple([params["nvox"]] * 3)
        params["dannce_finetune_weights"] = processing.get_ft_wt(params)

        if params["train_mode"] == "finetune":
            print(
                "Initializing a finetune network from {}, into which weights from {} will be loaded.".format(
                    params["dannce_finetune_weights"], mdl_file
                )
            )
            model = params["net"](
                params["loss"],
                float(params["lr"]),
                params["chan_num"] + params["depth"],
                params["n_channels_out"],
                len(camnames[0]),
                params["new_last_kernel_size"],
                params["new_n_channels_out"],
                params["dannce_finetune_weights"],
                params["n_layers_locked"],
                params["norm_method"],
                gridsize=gridsize,
            )
        else:
            # This network is too "custom" to be loaded in as a full model, until I
            # figure out how to unroll the first tied weights layer
            model = params["net"](
                params["loss"],
                float(params["lr"]),
                params["chan_num"] + params["depth"],
                params["n_channels_out"],
                len(camnames[0]),
                params["norm_method"],
                include_top=True,
                gridsize=gridsize,
            )
        model.load_weights(mdl_file)
    else:
        model = load_model(
            mdl_file,
            custom_objects={
                "ops": ops,
                "slice_input": nets.slice_input,
                "mask_nan_keep_loss": losses.mask_nan_keep_loss,
                "mask_nan_l1_loss": losses.mask_nan_l1_loss,
                "euclidean_distance_3D": losses.euclidean_distance_3D,
                "centered_euclidean_distance_3D": losses.centered_euclidean_distance_3D,
            },
        )

    # If there is a heatmap regularization i/o, remove it
    model = nets.remove_heatmap_output(model, params)

    # If there was an exposed heatmap for AVG+MAX training, remove it
    model = nets.remove_exposed_heatmap(model)

    # To speed up expval prediction, rather than doing two forward passes: one for the 3d coordinate
    # and one for the probability map, here we splice on a new output layer after
    # the softmax on the last convolutional layer
    if params["expval"]:
        print(model.summary())
        from tensorflow.keras.layers import GlobalMaxPooling3D
        from tensorflow.keras.layers import Activation
        from tensorflow.keras import activations
        sigmoid_output = Activation(activations.sigmoid,
                                    name="sigmoid_exposed_hetmap")
        # o2 = GlobalMaxPooling3D()(model.layers[-3].output)
        o2 = GlobalMaxPooling3D()(sigmoid_output(model.layers[-4].output))
        model = Model(
            inputs=[model.layers[0].input, model.layers[-2].input],
            outputs=[model.layers[-1].output, o2],
        )

<<<<<<< HEAD
    save_data = {}

    max_eval_batch = params["maxbatch"]

    print("Printing model instance_normalization layer")
    print(model.get_layer("instance_normalization").axis)

    if max_eval_batch != "max" and max_eval_batch > len(valid_generator):
        print("Maxbatch was set to a larger number of matches than exist in the video. Truncating")
        max_eval_batch = len(valid_generator)
        processing.print_and_set(params, "maxbatch", max_eval_batch)
=======
    return model
>>>>>>> 90581363


def do_COM_load(exp: Dict, expdict: Dict, n_views: int, e, params: Dict, training=True):
    """Load and process COMs.

    Args:
        exp (Dict): Parameters dictionary for experiment
        expdict (Dict): Experiment specific overrides (e.g. com_file, vid_dir)
        n_views (int): Number of views
        e (TYPE): Description
        params (Dict): Parameters dictionary.
        training (bool, optional): If true, load COM for training frames.

    Returns:
        TYPE: Description
        exp, samples_, datadict_, datadict_3d_, cameras_, com3d_dict_

    Raises:
        Exception: Exception when invalid com file format.
    """
    (samples_, datadict_, datadict_3d_, cameras_,) = serve_data_DANNCE.prepare_data(
        exp, prediction=False if training else True, nanflag=False
    )

    # If len(exp['camnames']) divides evenly into n_views, duplicate here
    # This must come after loading in this experiment's data because there
    # is an assertion that len(exp['camnames']) == the number of cameras
    # in the label files (which will not be duplicated)
    exp = processing.dupe_params(exp, ["camnames"], n_views)

    # If there is "clean" data (full marker set), can take the
    # 3D COM from the labels
    if exp["com_fromlabels"] and training:
        print("For experiment {}, calculating 3D COM from labels".format(e))
        com3d_dict_ = deepcopy(datadict_3d_)
        for key in com3d_dict_.keys():
            com3d_dict_[key] = np.nanmean(datadict_3d_[key], axis=1, keepdims=True)
    elif "com_file" in expdict and expdict["com_file"] is not None:
        exp["com_file"] = expdict["com_file"]
        if ".mat" in exp["com_file"]:
            c3dfile = sio.loadmat(exp["com_file"])
            com3d_dict_ = check_COM_load(
                c3dfile, "com", datadict_, params["medfilt_window"]
            )
        elif ".pickle" in exp["com_file"]:
            datadict_, com3d_dict_ = serve_data_DANNCE.prepare_COM(
                exp["com_file"],
                datadict_,
                comthresh=params["comthresh"],
                weighted=params["weighted"],
                camera_mats=cameras_,
                method=params["com_method"],
            )
            if params["medfilt_window"] is not None:
                raise Exception(
                    "Sorry, median filtering a com pickle is not yet supported. Please use a com3d.mat or *dannce.mat file instead"
                )
        else:
            raise Exception("Not a valid com file format")
    else:
        # Then load COM from the label3d file
        exp["com_file"] = expdict["label3d_file"]
        c3dfile = io.load_com(exp["com_file"])
        com3d_dict_ = check_COM_load(
            c3dfile, "com3d", datadict_, params["medfilt_window"]
        )

    print("Experiment {} using com3d: {}".format(e, exp["com_file"]))

    if params["medfilt_window"] is not None:
        print(
            "Median filtering COM trace with window size {}".format(
                params["medfilt_window"]
            )
        )

    # Remove any 3D COMs that are beyond the confines off the 3D arena
    do_cthresh = True if exp["cthresh"] is not None else False

    pre = len(samples_)
    samples_ = serve_data_DANNCE.remove_samples_com(
        samples_,
        com3d_dict_,
        rmc=do_cthresh,
        cthresh=exp["cthresh"],
    )
    msg = "Removed {} samples from the dataset because they either had COM positions over cthresh, or did not have matching sampleIDs in the COM file"
    print(msg.format(pre - len(samples_)))

    return exp, samples_, datadict_, datadict_3d_, cameras_, com3d_dict_


def check_COM_load(c3dfile: Dict, kkey: Text, datadict_: Dict, wsize: int):
    """Check that the COM file is of the appropriate format, and filter it.

    Args:
        c3dfile (Dict): Loaded com3d dictionary.
        kkey (Text): Key to use for extracting com.
        datadict_ (Dict): Dictionary containing data.
        wsize (int): Window size.

    Returns:
        Dict: Dictionary containing com data.
    """
    c3d = c3dfile[kkey]

    # do a median filter on the COM traces if indicated
    if wsize is not None:
        if wsize % 2 == 0:
            wsize += 1
            print("medfilt_window was not odd, changing to: {}".format(wsize))

        from scipy.signal import medfilt

        c3d = medfilt(c3d, (wsize, 1))

    c3dsi = np.squeeze(c3dfile["sampleID"])
    com3d_dict_ = {}
    for (i, s) in enumerate(c3dsi):
        com3d_dict_[s] = c3d[i]

    return com3d_dict_<|MERGE_RESOLUTION|>--- conflicted
+++ resolved
@@ -1080,51 +1080,30 @@
         }
     else:
         genfunc = DataGenerator_3Dconv_frommem
-<<<<<<< HEAD
-        args_train = {'list_IDs': np.arange(len(partition["train_sampleIDs"])),
-                      'data': X_train,
-                      'labels': y_train,
+        args_train = {
+                      "list_IDs": np.arange(len(partition["train_sampleIDs"])),
+                      "data": X_train,
+                      "labels": y_train,
                       }
-        args_train = {**args_train,
+        args_train = {
+                      **args_train,
                       **shared_args_train,
                       **shared_args,
-                      'xgrid': X_train_grid,
-                      'aux_labels': y_train_aux}
-
-        args_valid = {'list_IDs': np.arange(len(partition["valid_sampleIDs"])),
-                      'data': X_valid,
-                      'labels': y_valid,
-                      'aux_labels': y_valid_aux,
+                      "xgrid": X_train_grid,
+                      "aux_labels": y_train_aux,
                       }
-        args_valid = {**args_valid,
+        args_valid = {
+                      "list_IDs": np.arange(len(partition["valid_sampleIDs"])),
+                      "data": X_valid,
+                      "labels": y_valid,
+                      "aux_labels": y_valid_aux,
+                      }
+        args_valid = {
+                      **args_valid,
                       **shared_args_valid,
                       **shared_args,
-                      'xgrid': X_valid_grid}
-=======
-        args_train = {
-            "list_IDs": np.arange(len(partition["train_sampleIDs"])),
-            "data": X_train,
-            "labels": y_train,
-        }
-        args_train = {
-            **args_train,
-            **shared_args_train,
-            **shared_args,
-            "xgrid": X_train_grid,
-        }
-
-        args_valid = {
-            "list_IDs": np.arange(len(partition["valid_sampleIDs"])),
-            "data": X_valid,
-            "labels": y_valid,
-        }
-        args_valid = {
-            **args_valid,
-            **shared_args_valid,
-            **shared_args,
-            "xgrid": X_valid_grid,
-        }
->>>>>>> 90581363
+                      "xgrid": X_valid_grid,
+                      }
 
     train_generator = genfunc(**args_train)
     valid_generator = genfunc(**args_valid)
@@ -1159,7 +1138,6 @@
                 gridsize=gridsize,
             )
         elif params["train_mode"] == "finetune":
-<<<<<<< HEAD
             fargs = [params["loss"],
                      float(params["lr"]),
                      params["chan_num"] + params["depth"],
@@ -1171,22 +1149,6 @@
                      params["n_layers_locked"],
                      params["norm_method"],
                      gridsize]
-=======
-            fargs = [
-                params["loss"],
-                float(params["lr"]),
-                params["chan_num"] + params["depth"],
-                params["n_channels_out"],
-                len(camnames[0]),
-                params["new_last_kernel_size"],
-                params["new_n_channels_out"],
-                params["dannce_finetune_weights"],
-                params["n_layers_locked"],
-                False,
-                True,
-                gridsize,
-            ]
->>>>>>> 90581363
             try:
                 model = params["net"](*fargs)
             except:
@@ -1231,24 +1193,15 @@
         if params["heatmap_reg"]:
             model = nets.add_heatmap_output(model)
 
-<<<<<<< HEAD
         if params["avg+max"] is not None and params["train_mode"] != "continued":
             model = nets.add_exposed_heatmap(model)
 
-=======
->>>>>>> 90581363
         if params["heatmap_reg"] or params["train_mode"] != "continued":
             # recompiling a full model will reset the optimizer state
             model.compile(
                 optimizer=Adam(lr=float(params["lr"])),
-<<<<<<< HEAD
                 loss=params["loss"] if not params["heatmap_reg"] else [params["loss"], losses.heatmap_max_regularizer],
                 loss_weights=[1, params["avg+max"]] if params["avg+max"] is not None else None,
-=======
-                loss=params["loss"]
-                if not params["heatmap_reg"]
-                else [params["loss"], losses.heatmap_max_regularizer],
->>>>>>> 90581363
                 metrics=metrics,
             )
 
@@ -1300,7 +1253,6 @@
                     )
                 )
                 self.val_loss = logs[lkey]
-<<<<<<< HEAD
                 pred_t = self.model.predict([self.td, self.tgrid], batch_size=1)
                 pred_v = self.model.predict([self.vd, self.vgrid], batch_size=1)
                 ofile = os.path.join(self.odir,'checkpoint_predictions_e{}.mat'.format(epoch))
@@ -1310,27 +1262,6 @@
                                     'target_valid': self.vlabel,
                                     'train_sampleIDs': self.tID,
                                     'valid_sampleIDs': self.vID})
-=======
-                pred_t = model.predict([self.td, self.tgrid], batch_size=1)
-                pred_v = model.predict([self.vd, self.vgrid], batch_size=1)
-                gc.collect()
-                keras.backend.clear_session()
-                print(process.memory_info().rss, flush=True)
-                ofile = os.path.join(
-                    self.odir, "checkpoint_predictions_e{}.mat".format(epoch)
-                )
-                sio.savemat(
-                    ofile,
-                    {
-                        "pred_train": pred_t,
-                        "pred_valid": pred_v,
-                        "target_train": self.tlabel,
-                        "target_valid": self.vlabel,
-                        "train_sampleIDs": self.tID,
-                        "valid_sampleIDs": self.vID,
-                    },
-                )
->>>>>>> 90581363
 
     class saveMaxPreds(keras.callbacks.Callback):
         """
@@ -1427,7 +1358,6 @@
             partition["valid_sampleIDs"],
             params["dannce_train_dir"],
             y_train,
-<<<<<<< HEAD
             y_valid)
         callbacks = callbacks + [save_callback]
     elif not params["expval"] and not params["use_npy"] and not params["heatmap_reg"]:
@@ -1440,11 +1370,6 @@
             params
             )
         callbacks = callbacks + [max_save_callback]
-=======
-            y_valid,
-        )
-        # callbacks = callbacks + [save_callback]
->>>>>>> 90581363
 
     model.fit(
         x=train_generator,
@@ -1832,21 +1757,7 @@
             outputs=[model.layers[-1].output, o2],
         )
 
-<<<<<<< HEAD
-    save_data = {}
-
-    max_eval_batch = params["maxbatch"]
-
-    print("Printing model instance_normalization layer")
-    print(model.get_layer("instance_normalization").axis)
-
-    if max_eval_batch != "max" and max_eval_batch > len(valid_generator):
-        print("Maxbatch was set to a larger number of matches than exist in the video. Truncating")
-        max_eval_batch = len(valid_generator)
-        processing.print_and_set(params, "maxbatch", max_eval_batch)
-=======
     return model
->>>>>>> 90581363
 
 
 def do_COM_load(exp: Dict, expdict: Dict, n_views: int, e, params: Dict, training=True):
