--- conflicted
+++ resolved
@@ -170,7 +170,6 @@
         # X : (n_samples, *dim, n_channels)
         """
         # Initialization
-<<<<<<< HEAD
         if self.mirror:
             X = np.empty(
                 (self.batch_size, *self.dim_in, self.n_channels_in),
@@ -181,16 +180,6 @@
                 (self.batch_size * len(self.camnames[0]), *self.dim_in, self.n_channels_in),
                 dtype="uint8",
             )
-=======
-        X = np.empty(
-            (
-                self.batch_size * len(self.camnames[0]),
-                *self.dim_in,
-                self.n_channels_in,
-            ),
-            dtype="uint8",
-        )
->>>>>>> 997edb42
 
         # We'll need to transpose this later such that channels are last,
         # but initializaing the array this ways gives us
