"""Generator module for dannce training.
"""
import os
import numpy as np
from tensorflow import keras
from dannce.engine import processing as processing
from dannce.engine import ops as ops
from dannce.engine.video import MediaVideo
import imageio
import warnings
import time
import scipy.ndimage.interpolation
import tensorflow as tf

# from tensorflow_graphics.geometry.transformation.axis_angle import rotate
from multiprocessing.dummy import Pool as ThreadPool
from typing import List, Dict, Tuple, Text


class DataGenerator(keras.utils.Sequence):
    """Generate data for Keras.

    Attributes:
        batch_size (int, optional): Batch size to generate
        camnames (list, optional): List of camera names.
        clusterIDs (List): List of sampleIDs
        crop_height (tuple, optional): (first, last) pixels in image height
        crop_width (tuple, optional): (first, last) pixels in image width
        currvideo (dict): Description
        currvideo_name (dict): Description
        dim_in (tuple): Input dimension
        dim_out (tuple): Output dimension
        extension (Text): Video extension
        indexes (np.ndarray): sample indices used for batch generation
        labels (Dict): Label dictionary
        list_IDs (List): List of sampleIDs
        mono (bool): If True, use grayscale image.
        n_channels_in (int): Number of input channels
        n_channels_out (int): Number of output channels
        out_scale (int): Scale of the output gaussians.
        preload (bool): If true, preload the data.
        samples_per_cluster (int): Samples per cluster
        shuffle (bool): If True, shuffle the samples.
        vidreaders (Dict): Dict containing video readers.
    """

    def __init__(
        self,
<<<<<<< HEAD
        list_IDs,
        labels,
        clusterIDs,
        batch_size=32,
        dim_in=(32, 32, 32),
        n_channels_in=1,
        n_channels_out=1,
        out_scale=5,
        shuffle=True,
        camnames=[],
        crop_width=(0, 1024),
        crop_height=(20, 1300),
        samples_per_cluster=0,
        vidreaders=None,
        chunks=3500,
        preload=True,
        mono=False,
        mirror=False,
=======
        list_IDs: List,
        labels: Dict,
        clusterIDs: List,
        batch_size: int = 32,
        dim_in: Tuple = (32, 32, 32),
        n_channels_in: int = 1,
        n_channels_out: int = 1,
        out_scale: float = 5,
        shuffle: bool = True,
        camnames: List = [],
        crop_width: Tuple = (0, 1024),
        crop_height: Tuple = (20, 1300),
        samples_per_cluster: int = 0,
        vidreaders: Dict = None,
        chunks: int = 3500,
        preload: bool = True,
        mono: bool = False,
>>>>>>> 997edb42
    ):
        """Initialize Generator.

        Args:
            list_IDs (List): List of sampleIDs
            labels (Dict): Label dictionary
            clusterIDs (List): List of sampleIDs
            batch_size (int, optional): Batch size to generate
            dim_in (Tuple, optional): Input dimension
            n_channels_in (int, optional): Number of input channels
            n_channels_out (int, optional): Number of output channels
            out_scale (float, optional): Scale of the output gaussians.
            shuffle (bool, optional): If True, shuffle the samples.
            camnames (List, optional): List of camera names.
            crop_width (Tuple, optional): (first, last) pixels in image width
            crop_height (Tuple, optional): (first, last) pixels in image height
            samples_per_cluster (int, optional): Samples per cluster
            vidreaders (Dict, optional): Dict containing video readers.
            chunks (int, optional): Size of chunks when using chunked mp4.
            preload (bool, optional): If true, preload the data.
            mono (bool, optional): If True, use grayscale image.
        """
        self.dim_in = dim_in
        self.dim_out = dim_in
        self.batch_size = batch_size
        self.labels = labels
        self.vidreaders = vidreaders
        self.list_IDs = list_IDs
        self.n_channels_in = n_channels_in
        self.n_channels_out = n_channels_out
        self.shuffle = shuffle
        # sigma for the ground truth joint probability map Gaussians
        self.out_scale = out_scale
        self.camnames = camnames
        self.crop_width = crop_width
        self.crop_height = crop_height
        self.clusterIDs = clusterIDs
        self.samples_per_cluster = samples_per_cluster
        self._N_VIDEO_FRAMES = chunks
        self.preload = preload
        self.mono = mono
<<<<<<< HEAD
        self.mirror = mirror
=======
>>>>>>> 997edb42
        self.on_epoch_end()

        if self.vidreaders is not None:
            self.extension = (
                "." + list(vidreaders[camnames[0][0]].keys())[0].rsplit(".")[-1]
            )

        assert len(self.list_IDs) == len(self.clusterIDs)

        if not self.preload:
            # then we keep a running video object so at least we don't open a new one every time
            self.currvideo = {}
            self.currvideo_name = {}
            for dd in camnames.keys():
                for cc in camnames[dd]:
                    self.currvideo[cc] = None
                    self.currvideo_name[cc] = None

    def __len__(self) -> int:
        """Denote the number of batches per epoch.

        Returns:
            int: Batches per epoch
        """
        return int(np.floor(len(self.list_IDs) / self.batch_size))

    def on_epoch_end(self):
        """Update indexes after each epoch."""
        self.indexes = np.arange(len(self.list_IDs))

        if self.shuffle:
            np.random.shuffle(self.indexes)

    def load_vid_frame(
        self, ind: int, camname: Text, preload: bool = True, extension: Text = ".mp4"
    ) -> np.ndarray:
        """Load video frame from a single camera.

        This is currently implemented for handling only one camera as input

        Args:
            ind (int): Frame index
            camname (Text): Camera index
            preload (bool, optional): If true load from the existing video readers.
            extension (Text, optional): Video extension

        Returns:
            np.ndarray: Video frame as w x h x c numpy ndarray
        """
        chunks = self._N_VIDEO_FRAMES[camname]
        cur_video_id = np.nonzero([c <= ind for c in chunks])[0][-1]
        cur_first_frame = chunks[cur_video_id]
        fname = str(cur_first_frame) + extension
        frame_num = int(ind - cur_first_frame)

        keyname = os.path.join(camname, fname)
        if preload:
            # return (
            #     self.vidreaders[camname][keyname]
            #     .get_data(frame_num)
            #     .astype("uint8")
            # )
            return self.vidreaders[camname][keyname].get_frame(frame_num)
        else:
            thisvid_name = self.vidreaders[camname][keyname]
            abname = thisvid_name.split("/")[-1]
            if abname == self.currvideo_name[camname]:
                vid = self.currvideo[camname]
            else:
                # vid = imageio.get_reader(thisvid_name)
                vid = MediaVideo(thisvid_name, grayscale=False)
                print("Loading new video: {} for {}".format(abname, camname))
                self.currvideo_name[camname] = abname
                # close current vid
                # Without a sleep here, ffmpeg can hang on video close
                time.sleep(0.25)
                if self.currvideo[camname] is not None:
                    self.currvideo[camname].close()
                self.currvideo[camname] = vid

            # This deals with a strange indexing error in the pup data.
            try:
                # im = vid.get_data(frame_num).astype("uint8")
                im = vid.get_frame(frame_num)
            except IndexError:
                print("Indexing error using previous frame")
                # im = vid.get_data(frame_num - 1).astype("uint8")
                im = vid.get_frame(frame_num)

            return im

    def random_rotate(self, X: np.ndarray, y_3d: np.ndarray, log: bool = False):
        """Rotate each sample by 0, 90, 180, or 270 degrees.

        log indicates whether to return the rotation pattern (for saving) as well.

        Args:
            X (np.ndarray): Input images
            y_3d (np.ndarray): Output 3d targets
            log (bool, optional): If True, log the rotations.

        Returns:
            Tuple[np.ndarray, np.ndarray]: Rotated X and y_3d.

            or

            Tuple[np.ndarray, np.ndarray, np.ndarray]: Rotated X, y_3d, and rot val
        """
        rots = np.random.choice(np.arange(4), X.shape[0])
        for i in range(X.shape[0]):
            if rots[i] == 0:
                pass
            elif rots[i] == 1:
                # Rotate180
                X[i] = self.rot180(X[i])
                y_3d[i] = self.rot180(y_3d[i])
            elif rots[i] == 2:
                # Rotate90
                X[i] = self.rot90(X[i])
                y_3d[i] = self.rot90(y_3d[i])
            elif rots[i] == 3:
                # Rotate -90/270
                X[i] = self.rot90(X[i])
                X[i] = self.rot180(X[i])
                y_3d[i] = self.rot90(y_3d[i])
                y_3d[i] = self.rot180(y_3d[i])

        if log:
            return X, y_3d, rots
        else:
            return X, y_3d


class DataGenerator_3Dconv(DataGenerator):
    """Update generator class to handle multiple experiments.

    Attributes:
        camera_params (Dict): Camera parameters dictionary.
        channel_combo (Text): Method for shuffling camera input order
        com3d (Dict): Dictionary of com3d data.
        COM_aug (bool): If True, augment the COM.
        crop_im (bool): If True, crop images.
        depth (bool): If True, appends voxel depth to sampled image features [DEPRECATED]
        dim_out_3d (Tuple): Dimensions of the 3D volume, in voxels
        distort (bool): If true, apply camera undistortion.
        expval (bool): If True, process an expected value network (AVG)
        gpu_id (Text): Identity of GPU to use.
        immode (Text): Toggles using 'video' or 'tif' files as image input [DEPRECATED]
        interp (Text): Interpolation method.
        labels_3d (Dict): Contains ground-truth 3D label coordinates.
        mode (Text): Toggles output label format to match MAX vs. AVG network requirements.
        multicam (bool): If True, formats data to work with multiple cameras as input.
        norm_im (bool): If True, normalize images.
        nvox (int): Number of voxels per box side
        rotation (bool): If True, use simple rotation augmentation.
        tifdirs (List): Directories of .tifs
        var_reg (bool): If True, adds a variance regularization term to the loss function.
        vmax (int): Maximum box dim (relative to the COM)
        vmin (int): Minimum box dim (relative to the COM)
        vsize (float): Side length of one voxel
    """

    def __init__(
        self,
        list_IDs: List,
        labels: Dict,
        labels_3d: Dict,
        camera_params: Dict,
        clusterIDs: List,
        com3d: Dict,
        tifdirs: List,
        batch_size: int = 32,
        dim_in: Tuple = (32, 32, 32),
        n_channels_in: int = 1,
        n_channels_out: int = 1,
        out_scale: int = 5,
        shuffle: bool = True,
        camnames: List = [],
        crop_width: Tuple = (0, 1024),
        crop_height: Tuple = (20, 1300),
        vmin: int = -100,
        vmax: int = 100,
        nvox: int = 32,
        gpu_id: Text = "0",
        interp: Text = "linear",
        depth: bool = False,
        channel_combo=None,
<<<<<<< HEAD
        mode="3dprob",
        preload=True,
        samples_per_cluster=0,
        immode="tif",
        rotation=False,
        vidreaders=None,
        distort=True,
        expval=False,
        multicam=True,
        var_reg=False,
        COM_aug=None,
        crop_im=True,
        norm_im=True,
        chunks=3500,
        mono=False,
        mirror=False,
=======
        mode: Text = "3dprob",
        preload: bool = True,
        samples_per_cluster: int = 0,
        immode: Text = "tif",
        rotation: bool = False,
        vidreaders: Dict = None,
        distort: bool = True,
        expval: bool = False,
        multicam: bool = True,
        var_reg: bool = False,
        COM_aug: bool = None,
        crop_im: bool = True,
        norm_im: bool = True,
        chunks: int = 3500,
        mono: bool = False,
>>>>>>> 997edb42
    ):
        """Initialize data generator.

        Args:
            list_IDs (List): List of sample Ids
            labels (Dict): Dictionary of labels
            labels_3d (Dict): Dictionary of 3d labels.
            camera_params (Dict): Camera parameters dictionary.
            clusterIDs (List): List of sample Ids
            com3d (Dict): Dictionary of com3d data.
            tifdirs (List): Directories of .tifs
            batch_size (int, optional): Batch size to generate
            dim_in (Tuple, optional): Input dimension
            n_channels_in (int, optional): Number of input channels
            n_channels_out (int, optional): Number of output channels
            out_scale (int, optional): Scale of the output gaussians.
            shuffle (bool, optional): If True, shuffle the samples.
            camnames (List, optional): List of camera names.
            crop_width (Tuple, optional): (first, last) pixels in image width
            crop_height (Tuple, optional): (first, last) pixels in image height
            vmin (int, optional): Minimum box dim (relative to the COM)
            vmax (int, optional): Maximum box dim (relative to the COM)
            nvox (int, optional): Number of voxels per box side
            gpu_id (Text, optional): Identity of GPU to use.
            interp (Text, optional): Interpolation method.
            depth (bool): If True, appends voxel depth to sampled image features [DEPRECATED]
            channel_combo (Text): Method for shuffling camera input order
            mode (Text): Toggles output label format to match MAX vs. AVG network requirements.
            preload (bool, optional): If True, load using preloaded vidreaders.
            samples_per_cluster (int, optional): Samples per cluster
            immode (Text): Toggles using 'video' or 'tif' files as image input [DEPRECATED]
            rotation (bool, optional): If True, use simple rotation augmentation.
            vidreaders (Dict, optional): Dict containing video readers.
            distort (bool, optional): If true, apply camera undistortion.
            expval (bool, optional): If True, process an expected value network (AVG)
            multicam (bool): If True, formats data to work with multiple cameras as input.
            var_reg (bool): If True, adds a variance regularization term to the loss function.
            COM_aug (bool, optional): If True, augment the COM.
            crop_im (bool, optional): If True, crop images.
            norm_im (bool, optional): If True, normalize images.
            chunks (int, optional): Size of chunks when using chunked mp4.
            mono (bool, optional): If True, use grayscale image.
        """
        DataGenerator.__init__(
            self,
            list_IDs,
            labels,
            clusterIDs,
            batch_size,
            dim_in,
            n_channels_in,
            n_channels_out,
            out_scale,
            shuffle,
            camnames,
            crop_width,
            crop_height,
            samples_per_cluster,
            vidreaders,
            chunks,
            preload,
            mono,
<<<<<<< HEAD
            mirror
=======
>>>>>>> 997edb42
        )
        self.vmin = vmin
        self.vmax = vmax
        self.nvox = nvox
        self.vsize = (vmax - vmin) / nvox
        self.dim_out_3d = (nvox, nvox, nvox)
        self.labels_3d = labels_3d
        self.camera_params = camera_params
        self.interp = interp
        self.depth = depth
        self.channel_combo = channel_combo
        print(self.channel_combo)
        self.mode = mode
        self.immode = immode
        self.tifdirs = tifdirs
        self.com3d = com3d
        self.rotation = rotation
        self.distort = distort
        self.expval = expval
        self.multicam = multicam
        self.var_reg = var_reg
        self.COM_aug = COM_aug
        self.crop_im = crop_im
        # If saving npy as uint8 rather than training directly, dont normalize
        self.norm_im = norm_im
        self.gpu_id = gpu_id

    def __getitem__(self, index: int) -> Tuple[np.ndarray, np.ndarray]:
        """Generate one batch of data.

        Args:
            index (int): Frame index

        Returns:
            Tuple[np.ndarray, np.ndarray]: One batch of data
                X (np.ndarray): Input volume
                y (np.ndarray): Target
        """
        # Generate indexes of the batch
        indexes = self.indexes[index * self.batch_size : (index + 1) * self.batch_size]

        # Find list of IDs
        list_IDs_temp = [self.list_IDs[k] for k in indexes]

        # Generate data
        X, y = self.__data_generation(list_IDs_temp)

        return X, y

    def rot90(self, X: np.ndarray) -> np.ndarray:
        """Rotate X by 90 degrees CCW.

        Args:
            X (np.ndarray): Input volume.

        Returns:
            np.ndarray: Rotated volume
        """
        X = np.transpose(X, [1, 0, 2, 3])
        X = X[:, ::-1, :, :]
        return X

    def rot180(self, X):
        """Rotate X by 180 degrees.

        Args:
            X (np.ndarray): Input volume.

        Returns:
            np.ndarray: Rotated volume
        """
        X = X[::-1, ::-1, :, :]
        return X

    def __data_generation(self, list_IDs_temp: List) -> Tuple:
        """Generate data containing batch_size samples.

        X : (n_samples, *dim, n_channels)

        Args:
            list_IDs_temp (List): List of experiment Ids

        Returns:
            Tuple: Batch_size training samples
                X: Input volumes
                y_3d: Targets
                rotangle: Rotation angle
        Raises:
            Exception: Invalid generator mode specified.
        """
        # Initialization
        first_exp = int(self.list_IDs[0].split("_")[0])

        X = np.zeros(
            (
                self.batch_size * len(self.camnames[first_exp]),
                *self.dim_out_3d,
                self.n_channels_in + self.depth,
            ),
            dtype="float32",
        )

        if self.mode == "3dprob":
            y_3d = np.zeros(
                (self.batch_size, self.n_channels_out, *self.dim_out_3d),
                dtype="float32",
            )
        elif self.mode == "coordinates":
            y_3d = np.zeros((self.batch_size, 3, self.n_channels_out), dtype="float32")
        else:
            raise Exception("not a valid generator mode")

        if self.expval:
            sz = self.dim_out_3d[0] * self.dim_out_3d[1] * self.dim_out_3d[2]
            X_grid = np.zeros((self.batch_size, sz, 3), dtype="float32")

        # Generate data
        cnt = 0
        for i, ID in enumerate(list_IDs_temp):

            sampleID = int(ID.split("_")[1])
            experimentID = int(ID.split("_")[0])

            # For 3D ground truth
            this_y_3d = self.labels_3d[ID]
            this_COM_3d = self.com3d[ID]

            if self.COM_aug is not None:
                this_COM_3d = this_COM_3d.copy().ravel()
                this_COM_3d = (
                    this_COM_3d
                    + self.COM_aug * 2 * np.random.rand(len(this_COM_3d))
                    - self.COM_aug
                )

            # Create and project the grid here,
            xgrid = np.arange(
                self.vmin + this_COM_3d[0] + self.vsize / 2,
                this_COM_3d[0] + self.vmax,
                self.vsize,
            )
            ygrid = np.arange(
                self.vmin + this_COM_3d[1] + self.vsize / 2,
                this_COM_3d[1] + self.vmax,
                self.vsize,
            )
            zgrid = np.arange(
                self.vmin + this_COM_3d[2] + self.vsize / 2,
                this_COM_3d[2] + self.vmax,
                self.vsize,
            )
            (x_coord_3d, y_coord_3d, z_coord_3d) = np.meshgrid(xgrid, ygrid, zgrid)

            if self.mode == "3dprob":
                for j in range(self.n_channels_out):
                    y_3d[i, j] = np.exp(
                        -(
                            (y_coord_3d - this_y_3d[1, j]) ** 2
                            + (x_coord_3d - this_y_3d[0, j]) ** 2
                            + (z_coord_3d - this_y_3d[2, j]) ** 2
                        )
                        / (2 * self.out_scale ** 2)
                    )
                    # When the voxel grid is coarse, we will likely miss
                    # the peak of the probability distribution, as it
                    # will lie somewhere in the middle of a large voxel.
                    # So here we renormalize to [~, 1]

            if self.mode == "coordinates":
                if this_y_3d.shape == y_3d[i].shape:
                    y_3d[i] = this_y_3d
                else:
                    msg = "Note: ignoring dimension mismatch in 3D labels"
                    warnings.warn(msg)

            if self.expval:
                X_grid[i] = np.stack(
                    (
                        x_coord_3d.ravel(),
                        y_coord_3d.ravel(),
                        z_coord_3d.ravel(),
                    ),
                    axis=1,
                )

            for _ci, camname in enumerate(self.camnames[experimentID]):
                ts = time.time()
                # Need this copy so that this_y does not change
                this_y = np.round(self.labels[ID]["data"][camname]).copy()

                if np.all(np.isnan(this_y)):
                    com_precrop = np.zeros_like(this_y[:, 0]) * np.nan
                else:
                    # For projecting points, we should not use this offset
                    com_precrop = np.nanmean(this_y, axis=1)

                # Store sample
                if not self.mirror or _ci == 0:
                    # for pre-cropped tifs
                    if self.immode == "tif":
                        thisim = imageio.imread(
                            os.path.join(
                                self.tifdirs[experimentID],
                                camname,
                                "{}.tif".format(sampleID),
                            )
                        )

                    # From raw video, need to crop
                    elif self.immode == "vid":
                        thisim = self.load_vid_frame(
                            self.labels[ID]["frames"][camname],
                            camname,
                            self.preload,
                            extension=self.extension,
                        )[
                            self.crop_height[0] : self.crop_height[1],
                            self.crop_width[0] : self.crop_width[1],
                        ]
                        # print("Decode frame took {} sec".format(time.time() - ts))
                        tss = time.time()

                    # Load in the image file at the specified path
                    elif self.immode == "arb_ims":
                        thisim = imageio.imread(
                            self.tifdirs[experimentID]
                            + self.labels[ID]["frames"][camname][0]
                            + ".jpg"
                        )

                    if self.mirror:
                        # Save copy of the first image loaded in, so that it can be flipped accordingly.
                        self.raw_im = thisim.copy()

                if self.mirror and self.camera_params[experimentID][camname]["m"] == 1:
                    thisim = self.raw_im.copy()
                    thisim = thisim[-1::-1]
                elif self.mirror and self.camera_params[experimentID][camname]["m"] == 0:
                    thisim = self.raw_im
                elif self.mirror:
                    raise Exception("Invalid mirror parameter, m, must be 0 or 1")

                if self.immode == "vid" or self.immode == "arb_ims":
                    this_y[0, :] = this_y[0, :] - self.crop_width[0]
                    this_y[1, :] = this_y[1, :] - self.crop_height[0]
                    com = np.nanmean(this_y, axis=1)

                    if self.crop_im:
                        if np.all(np.isnan(com)):
                            thisim = np.zeros(
                                (
                                    self.dim_in[1],
                                    self.dim_in[0],
                                    self.n_channels_in,
                                )
                            )
                        else:
                            thisim = processing.cropcom(
                                thisim, com, size=self.dim_in[0]
                            )

                # Project de novo or load in approximate (faster)
                # TODO(break up): This is hard to read, consider breaking up
                ts = time.time()
                proj_grid = ops.project_to2d(
                    np.stack(
                        (
                            x_coord_3d.ravel(),
                            y_coord_3d.ravel(),
                            z_coord_3d.ravel(),
                        ),
                        axis=1,
                    ),
                    self.camera_params[experimentID][camname]["K"],
                    self.camera_params[experimentID][camname]["R"],
                    self.camera_params[experimentID][camname]["t"],
                )

                if self.depth:
                    d = proj_grid[:, 2]
                # print("2D Proj took {} sec".format(time.time() - ts))
                ts = time.time()
                if self.distort:
                    """
                    Distort points using lens distortion parameters
                    """
                    proj_grid = ops.distortPoints(
                        proj_grid[:, :2],
                        self.camera_params[experimentID][camname]["K"],
                        np.squeeze(
                            self.camera_params[experimentID][camname]["RDistort"]
                        ),
                        np.squeeze(
                            self.camera_params[experimentID][camname]["TDistort"]
                        ),
                    ).T
                # print("Distort took {} sec".format(time.time() - ts))

                # ts = time.time()
                if self.crop_im:
                    proj_grid = proj_grid[:, :2] - com_precrop + self.dim_in[0] // 2
                    # Now all coordinates should map properly to the image
                    # cropped around the COM
                else:
                    # Then the only thing we need to correct for is
                    # crops at the borders
                    proj_grid = proj_grid[:, :2]
                    proj_grid[:, 0] = proj_grid[:, 0] - self.crop_width[0]
                    proj_grid[:, 1] = proj_grid[:, 1] - self.crop_height[0]

                (r, g, b) = ops.sample_grid(thisim, proj_grid, method=self.interp)
                # print("Sample grid took {} sec".format(time.time() - ts))

                if (
                    ~np.any(np.isnan(com_precrop))
                    or (self.channel_combo == "avg")
                    or not self.crop_im
                ):

                    X[cnt, :, :, :, 0] = np.reshape(
                        r, (self.nvox, self.nvox, self.nvox)
                    )
                    X[cnt, :, :, :, 1] = np.reshape(
                        g, (self.nvox, self.nvox, self.nvox)
                    )
                    X[cnt, :, :, :, 2] = np.reshape(
                        b, (self.nvox, self.nvox, self.nvox)
                    )
                    if self.depth:
                        X[cnt, :, :, :, 3] = np.reshape(
                            d, (self.nvox, self.nvox, self.nvox)
                        )
                cnt = cnt + 1
                # print("Projection grid took {} sec".format(time.time() - tss))

        if self.multicam:
            X = np.reshape(
                X,
                (
                    self.batch_size,
                    len(self.camnames[first_exp]),
                    X.shape[1],
                    X.shape[2],
                    X.shape[3],
                    X.shape[4],
                ),
            )
            X = np.transpose(X, [0, 2, 3, 4, 5, 1])

            if self.channel_combo == "avg":
                X = np.nanmean(X, axis=-1)
            # Randomly reorder the cameras fed into the first layer
            elif self.channel_combo == "random":
                X = X[:, :, :, :, :, np.random.permutation(X.shape[-1])]
                X = np.reshape(
                    X,
                    (
                        X.shape[0],
                        X.shape[1],
                        X.shape[2],
                        X.shape[3],
                        X.shape[4] * X.shape[5],
                    ),
                    order="F",
                )
            else:
                X = np.reshape(
                    X,
                    (
                        X.shape[0],
                        X.shape[1],
                        X.shape[2],
                        X.shape[3],
                        X.shape[4] * X.shape[5],
                    ),
                    order="F",
                )
        else:
            # Then leave the batch_size and num_cams combined
            y_3d = np.tile(y_3d, [len(self.camnames[experimentID]), 1, 1, 1, 1])

        if self.mode == "3dprob":
            y_3d = np.transpose(y_3d, [0, 2, 3, 4, 1])

        if self.rotation:
            if self.expval:
                # First make X_grid 3d
                X_grid = np.reshape(
                    X_grid,
                    (self.batch_size, self.nvox, self.nvox, self.nvox, 3),
                )

                if self.norm_im:
                    X, X_grid = self.random_rotate(X, X_grid)
                else:
                    X, X_grid, rotate_log = self.random_rotate(X, X_grid, log=True)
                # Need to reshape back to raveled version
                X_grid = np.reshape(X_grid, (self.batch_size, -1, 3))
            else:
                if self.norm_im:
                    X, y_3d = self.random_rotate(X, y_3d)
                else:
                    X, y_3d, rotate_log = self.random_rotate(X, y_3d, log=True)

        if self.mono and self.n_channels_in == 3:
            # Convert from RGB to mono using the skimage formula. Drop the duplicated frames.
            # Reshape so RGB can be processed easily.
            X = np.reshape(
                X,
                (
                    X.shape[0],
                    X.shape[1],
                    X.shape[2],
                    X.shape[3],
                    self.n_channels_in,
                    -1,
                ),
                order="F",
            )
            X = (
                X[:, :, :, :, 0] * 0.2125
                + X[:, :, :, :, 1] * 0.7154
                + X[:, :, :, :, 2] * 0.0721
            )

        # Then we also need to return the 3d grid center coordinates,
        # for calculating a spatial expected value
        # Xgrid is typically symmetric for 90 and 180 degree rotations
        # (when vmax and vmin are symmetric)
        # around the z-axis, so no need to rotate X_grid.
        if self.expval:
            if self.var_reg:
                return (
                    [processing.preprocess_3d(X), X_grid],
                    [y_3d, np.zeros((self.batch_size, 1))],
                )

            if self.norm_im:
                # y_3d is in coordinates here.
                return [processing.preprocess_3d(X), X_grid], y_3d
            else:
                return [X, X_grid], [y_3d, rotate_log]
        else:
            if self.norm_im:
                return processing.preprocess_3d(X), y_3d
            else:
                return X, [y_3d, rotate_log]


class DataGenerator_3Dconv_torch(DataGenerator):
    """Update generator class to resample from kmeans clusters after each epoch.
    Also handles data across multiple experiments

    Attributes:
        camera_params (Dict): Camera parameters dictionary.
        channel_combo (Text): Method for shuffling camera input order
        com3d (Dict): Dictionary of com3d data.
        COM_aug (bool): If True, augment the COM.
        crop_im (bool): If True, crop images.
        depth (bool): If True, appends voxel depth to sampled image features [DEPRECATED]
        device (torch.device): GPU device identifier
        dim_out_3d (Tuple): Dimensions of the 3D volume, in voxels
        distort (bool): If true, apply camera undistortion.
        expval (bool): If True, process an expected value network (AVG)
        gpu_id (Text): Identity of GPU to use.
        immode (Text): Toggles using 'video' or 'tif' files as image input [DEPRECATED]
        interp (Text): Interpolation method.
        labels_3d (Dict): Contains ground-truth 3D label coordinates.
        mode (Text): Toggles output label format to match MAX vs. AVG network requirements.
        multicam (bool): If True, formats data to work with multiple cameras as input.
        norm_im (bool): If True, normalize images.
        nvox (int): Number of voxels per box side
        rotation (bool): If True, use simple rotation augmentation.
        session (tf.compat.v1.InteractiveSession): tensorflow session.
        threadpool (Threadpool): threadpool object for parallelizing video loading
        tifdirs (List): Directories of .tifs
        var_reg (bool): If True, adds a variance regularization term to the loss function.
        vmax (int): Maximum box dim (relative to the COM)
        vmin (int): Minimum box dim (relative to the COM)
        vsize (float): Side length of one voxel
    """

    def __init__(
        self,
        list_IDs,
        labels,
        labels_3d,
        camera_params,
        clusterIDs,
        com3d,
        tifdirs,
        batch_size=32,
        dim_in=(32, 32, 32),
        n_channels_in=1,
        n_channels_out=1,
        out_scale=5,
        shuffle=True,
        camnames=[],
        crop_width=(0, 1024),
        crop_height=(20, 1300),
        vmin=-100,
        vmax=100,
        nvox=32,
        gpu_id="0",
        interp="linear",
        depth=False,
        channel_combo=None,
        mode="3dprob",
        preload=True,
        samples_per_cluster=0,
        immode="tif",
        rotation=False,
        vidreaders=None,
        distort=True,
        expval=False,
        multicam=True,
        var_reg=False,
        COM_aug=None,
        crop_im=True,
        norm_im=True,
        chunks=3500,
        mono=False,
<<<<<<< HEAD
        mirror=False,
=======
>>>>>>> 997edb42
    ):
        """Initialize data generator.

        Args:
            list_IDs (TYPE): Description
            labels (TYPE): Description
            labels_3d (TYPE): Description
            camera_params (TYPE): Description
            clusterIDs (TYPE): Description
            com3d (TYPE): Description
            tifdirs (TYPE): Description
            batch_size (int, optional): Description
            dim_in (tuple, optional): Description
            n_channels_in (int, optional): Description
            n_channels_out (int, optional): Description
            out_scale (int, optional): Description
            shuffle (bool, optional): Description
            camnames (list, optional): Description
            crop_width (tuple, optional): Description
            crop_height (tuple, optional): Description
            vmin (TYPE, optional): Description
            vmax (int, optional): Description
            nvox (int, optional): Description
            gpu_id (str, optional): Description
            interp (str, optional): Description
            depth (bool, optional): Description
            channel_combo (None, optional): Description
            mode (str, optional): Description
            preload (bool, optional): Description
            samples_per_cluster (int, optional): Description
            immode (str, optional): Description
            rotation (bool, optional): Description
            vidreaders (None, optional): Description
            distort (bool, optional): Description
            expval (bool, optional): Description
            multicam (bool, optional): Description
            var_reg (bool, optional): Description
            COM_aug (None, optional): Description
            crop_im (bool, optional): Description
            norm_im (bool, optional): Description
            chunks (int, optional): Description
            mono (bool, optional): Description
        """
        DataGenerator.__init__(
            self,
            list_IDs,
            labels,
            clusterIDs,
            batch_size,
            dim_in,
            n_channels_in,
            n_channels_out,
            out_scale,
            shuffle,
            camnames,
            crop_width,
            crop_height,
            samples_per_cluster,
            vidreaders,
            chunks,
            preload,
            mono,
<<<<<<< HEAD
            mirror,
=======
>>>>>>> 997edb42
        )
        self.vmin = vmin
        self.vmax = vmax
        self.nvox = nvox
        self.vsize = (vmax - vmin) / nvox
        self.dim_out_3d = (nvox, nvox, nvox)
        self.labels_3d = labels_3d
        self.camera_params = camera_params
        self.interp = interp
        self.depth = depth
        self.channel_combo = channel_combo
        print(self.channel_combo)
        self.gpu_id = gpu_id
        self.mode = mode
        self.immode = immode
        self.tifdirs = tifdirs
        self.com3d = com3d
        self.rotation = rotation
        self.distort = distort
        self.expval = expval
        self.multicam = multicam
        self.var_reg = var_reg
        self.COM_aug = COM_aug
        self.crop_im = crop_im
        # If saving npy as uint8 rather than training directly, dont normalize
        self.norm_im = norm_im

        # importing torch here allows other modes to run without pytorch installed
        self.torch = __import__("torch")
        self.device = self.torch.device("cuda:" + self.gpu_id)
        # self.device = self.torch.device('cpu')

        self.threadpool = ThreadPool(len(self.camnames[0]))

        ts = time.time()
        # Limit GPU memory usage by Tensorflow to leave memory for PyTorch
        config = tf.compat.v1.ConfigProto()
        config.gpu_options.per_process_gpu_memory_fraction = 0.45
        config.gpu_options.allow_growth = True
        self.session = tf.compat.v1.InteractiveSession(config=config, graph=tf.Graph())
        for i, ID in enumerate(list_IDs):
            experimentID = int(ID.split("_")[0])
            for camname in self.camnames[experimentID]:
                # M only needs to be computed once for each camera
                K = self.camera_params[experimentID][camname]["K"]
                R = self.camera_params[experimentID][camname]["R"]
                t = self.camera_params[experimentID][camname]["t"]
                M = self.torch.as_tensor(
                    ops.camera_matrix(K, R, t), dtype=self.torch.float32
                )
                self.camera_params[experimentID][camname]["M"] = M

        print("Init took {} sec.".format(time.time() - ts))

    def __getitem__(self, index: int):
        """Generate one batch of data.

        Args:
            index (int): Frame index

        Returns:
            Tuple[np.ndarray, np.ndarray]: One batch of data X
                (np.ndarray): Input volume y 
                (np.ndarray): Target
        """
        # Generate indexes of the batch
        indexes = self.indexes[index * self.batch_size : (index + 1) * self.batch_size]

        # Find list of IDs
        list_IDs_temp = [self.list_IDs[k] for k in indexes]

        # Generate data
        X, y = self.__data_generation(list_IDs_temp)

        return X, y

    def rot90(self, X):
        """Rotate X by 90 degrees CCW.

        Args:
            X (TYPE): Description

        Returns:
            TYPE: Description
        """
        X = X.permute(1, 0, 2, 3)
        X = X.flip(1)
        return X

    def rot180(self, X):
        """Rotate X by 180 degrees.

        Args:
            X (TYPE): Description

        Returns:
            TYPE: Description
        """
        X = X.flip(0).flip(1)
        return X

    def project_grid(self, X_grid, camname, ID, experimentID):
<<<<<<< HEAD
=======
        """Summary

        Args:
            X_grid (np.ndarray): 3-D array containing center coordinates of each voxel.
            camname (Text): camera name
            ID (Text): string denoting a sample ID
            experimentID (int): identifier for a video recording session.

        Returns:
            np.ndarray: projected voxel centers, now in 2D pixels
        """
        ts = time.time()
>>>>>>> 997edb42
        # Need this copy so that this_y does not change
        this_y = self.torch.as_tensor(
            self.labels[ID]["data"][camname],
            dtype=self.torch.float32,
            device=self.device,
        ).round()

        if self.torch.all(self.torch.isnan(this_y)):
            com_precrop = self.torch.zeros_like(this_y[:, 0]) * self.torch.nan
        else:
            # For projecting points, we should not use this offset
            com_precrop = self.torch.mean(this_y, axis=1)

        this_y[0, :] = this_y[0, :] - self.crop_width[0]
        this_y[1, :] = this_y[1, :] - self.crop_height[0]
        com = self.torch.mean(this_y, axis=1)

        thisim = self.load_vid_frame(
            self.labels[ID]["frames"][camname],
            camname,
            self.preload,
            extension=self.extension,
        )[
            self.crop_height[0]: self.crop_height[1],
            self.crop_width[0]: self.crop_width[1],
        ]
        return self.pj_grid_post(X_grid, camname, ID, experimentID,
                                 com, com_precrop, thisim)

    def pj_grid_mirror(self, X_grid, camname, ID, experimentID, thisim):
        this_y = self.torch.as_tensor(
            self.labels[ID]["data"][camname],
            dtype=self.torch.float32,
            device=self.device,
        ).round()

        if self.torch.all(self.torch.isnan(this_y)):
            com_precrop = self.torch.zeros_like(this_y[:, 0]) * self.torch.nan
        else:
            # For projecting points, we should not use this offset
            com_precrop = self.torch.mean(this_y, axis=1)

        this_y[0, :] = this_y[0, :] - self.crop_width[0]
        this_y[1, :] = this_y[1, :] - self.crop_height[0]
        com = self.torch.mean(this_y, axis=1)

        if not self.mirror:
            raise Exception("Trying to project onto mirrored images without mirror being set properly")

        if self.camera_params[experimentID][camname]["m"] == 1:
            passim = thisim[-1::-1].copy()
        elif self.camera_params[experimentID][camname]["m"] == 0:
            passim = thisim.copy()
        else:
            raise Exception("Invalid mirror parameter, m, must be 0 or 1")


        return self.pj_grid_post(X_grid, camname, ID, experimentID,
                                 com, com_precrop, passim)

    def pj_grid_post(self, X_grid, camname, ID, experimentID,
                     com, com_precrop, thisim):
        # separate the porjection and sampling into its own function so that
        # when mirror == True, this can be called directly
        if self.crop_im:
            if self.torch.all(self.torch.isnan(com)):
                thisim = self.torch.zeros(
                    (self.dim_in[1], self.dim_in[0], self.n_channels_in),
                    dtype=self.torch.uint8,
                    device=self.device,
                )
            else:
                thisim = processing.cropcom(thisim, com, size=self.dim_in[0])
        # print('Frame loading took {} sec.'.format(time.time() - ts))

        ts = time.time()
        proj_grid = ops.project_to2d_torch(
            X_grid, self.camera_params[experimentID][camname]["M"], self.device
        )
        # print('Project2d took {} sec.'.format(time.time() - ts))

        ts = time.time()
        if self.distort:
            proj_grid = ops.distortPoints_torch(
                proj_grid[:, :2],
                self.camera_params[experimentID][camname]["K"],
                np.squeeze(self.camera_params[experimentID][camname]["RDistort"]),
                np.squeeze(self.camera_params[experimentID][camname]["TDistort"]),
                self.device,
            )
            proj_grid = proj_grid.transpose(0, 1)
            # print('Distort took {} sec.'.format(time.time() - ts))

        ts = time.time()
        if self.crop_im:
            proj_grid = proj_grid[:, :2] - com_precrop + self.dim_in[0] // 2
            # Now all coordinates should map properly to the image cropped around the COM
        else:
            # Then the only thing we need to correct for is crops at the borders
            proj_grid = proj_grid[:, :2]
            proj_grid[:, 0] = proj_grid[:, 0] - self.crop_width[0]
            proj_grid[:, 1] = proj_grid[:, 1] - self.crop_height[0]

        rgb = ops.sample_grid_torch(thisim, proj_grid, self.device, method=self.interp)
        # print('Sample grid {} sec.'.format(time.time() - ts))

        if (
            ~self.torch.any(self.torch.isnan(com_precrop))
            or (self.channel_combo == "avg")
            or not self.crop_im
        ):
            X = rgb.permute(0, 2, 3, 4, 1)

        return X

    # TODO(this vs self): The this_* naming convention is hard to read.
    # Consider revising
    # TODO(nesting): There is pretty deep locigal nesting in this function,
    # might be useful to break apart
    def __data_generation(self, list_IDs_temp):
        """Generate data containing batch_size samples.
        X : (n_samples, *dim, n_channels)

        Args:
            list_IDs_temp (TYPE): Description

        Returns:
            TYPE: Description

        Raises:
            Exception: Description
        """
        # Initialization
        first_exp = int(self.list_IDs[0].split("_")[0])

        X = self.torch.zeros(
            (
                self.batch_size * len(self.camnames[first_exp]),
                *self.dim_out_3d,
                self.n_channels_in + self.depth,
            ),
            dtype=self.torch.uint8,
            device=self.device,
        )

        if self.mode == "3dprob":
            y_3d = self.torch.zeros(
                (self.batch_size, self.n_channels_out, *self.dim_out_3d),
                dtype=self.torch.float32,
                device=self.device,
            )
        elif self.mode == "coordinates":
            y_3d = self.torch.zeros(
                (self.batch_size, 3, self.n_channels_out),
                dtype=self.torch.float32,
                device=self.device,
            )
        else:
            raise Exception("not a valid generator mode")

        sz = self.dim_out_3d[0] * self.dim_out_3d[1] * self.dim_out_3d[2]
        X_grid = self.torch.zeros(
            (self.batch_size, sz, 3),
            dtype=self.torch.float32,
            device=self.device,
        )

        # Generate data
        for i, ID in enumerate(list_IDs_temp):
            sampleID = int(ID.split("_")[1])
            experimentID = int(ID.split("_")[0])

            # For 3D ground truth
            this_y_3d = self.torch.as_tensor(
                self.labels_3d[ID],
                dtype=self.torch.float32,
                device=self.device,
            )
            this_COM_3d = self.torch.as_tensor(
                self.com3d[ID], dtype=self.torch.float32, device=self.device
            )

            # Create and project the grid here,

            xgrid = self.torch.arange(
                self.vmin + this_COM_3d[0] + self.vsize / 2,
                this_COM_3d[0] + self.vmax,
                self.vsize,
                dtype=self.torch.float32,
                device=self.device,
            )
            ygrid = self.torch.arange(
                self.vmin + this_COM_3d[1] + self.vsize / 2,
                this_COM_3d[1] + self.vmax,
                self.vsize,
                dtype=self.torch.float32,
                device=self.device,
            )
            zgrid = self.torch.arange(
                self.vmin + this_COM_3d[2] + self.vsize / 2,
                this_COM_3d[2] + self.vmax,
                self.vsize,
                dtype=self.torch.float32,
                device=self.device,
            )
            (x_coord_3d, y_coord_3d, z_coord_3d) = self.torch.meshgrid(
                xgrid, ygrid, zgrid
            )

            if self.mode == "coordinates":
                if this_y_3d.shape == y_3d[i].shape:
                    y_3d[i] = this_y_3d
                else:
                    msg = "Note: ignoring dimension mismatch in 3D labels"
                    warnings.warn(msg)

            X_grid[i] = self.torch.stack(
                (
                    x_coord_3d.transpose(0, 1).flatten(),
                    y_coord_3d.transpose(0, 1).flatten(),
                    z_coord_3d.transpose(0, 1).flatten(),
                ),
                axis=1,
            )

            # Compute projected images in parallel using multithreading
            ts = time.time()
            num_cams = len(self.camnames[experimentID])
            arglist = []
<<<<<<< HEAD
            if self.mirror:
                # Here we only load the video once, and then parallelize the projection
                # and sampling after mirror flipping. For setups that collect views
                # in a single imgae with the use of mirrors
                loadim = self.load_vid_frame(
                    self.labels[ID]["frames"][self.camnames[experimentID][0]],
                    self.camnames[experimentID][0],
                    self.preload,
                    extension=self.extension,
                )[
                    self.crop_height[0]: self.crop_height[1],
                    self.crop_width[0]: self.crop_width[1],
                ]
                for c in range(num_cams):
                    arglist.append(
                        [X_grid[i], self.camnames[experimentID][c], ID, experimentID, loadim]
                    )
                result = self.threadpool.starmap(self.pj_grid_mirror, arglist)
            else:
                for c in range(num_cams):
                    arglist.append(
                        [X_grid[i], self.camnames[experimentID][c], ID, experimentID]
                    )
                result = self.threadpool.starmap(self.project_grid, arglist)
=======
            for c in range(num_cams):
                arglist.append(
                    [
                        X_grid[i],
                        self.camnames[experimentID][c],
                        ID,
                        experimentID,
                    ]
                )
            result = self.threadpool.starmap(self.project_grid, arglist)
>>>>>>> 997edb42

            for c in range(num_cams):
                ic = c + i * len(self.camnames[experimentID])
                X[ic, :, :, :, :] = result[c]
            # print('MP took {} sec.'.format(time.time()-ts))

        if self.multicam:
            X = X.reshape(
                (
                    self.batch_size,
                    len(self.camnames[first_exp]),
                    X.shape[1],
                    X.shape[2],
                    X.shape[3],
                    X.shape[4],
                )
            )
            X = X.permute((0, 2, 3, 4, 5, 1))

            if self.channel_combo == "avg":
                X = self.torch.mean(X, axis=-1)

            # Randomly reorder the cameras fed into the first layer
            elif self.channel_combo == "random":
                X = X[:, :, :, :, :, self.torch.randperm(X.shape[-1])]

                X = X.transpose(4, 5).reshape(
                    (
                        X.shape[0],
                        X.shape[1],
                        X.shape[2],
                        X.shape[3],
                        X.shape[4] * X.shape[5],
                    )
                )
            else:
                X = X.transpose(4, 5).reshape(
                    (
                        X.shape[0],
                        X.shape[1],
                        X.shape[2],
                        X.shape[3],
                        X.shape[4] * X.shape[5],
                    )
                )
        else:
            # Then leave the batch_size and num_cams combined
            y_3d = y_3d.repeat(num_cams, 1, 1, 1, 1)

        # 3dprob is required for *training* MAX networks
        if self.mode == "3dprob":
            y_3d = y_3d.permute([0, 2, 3, 4, 1])

        if self.rotation:
            if self.expval:
                # First make X_grid 3d
                X_grid = self.torch.reshape(
                    X_grid,
                    (self.batch_size, self.nvox, self.nvox, self.nvox, 3),
                )

                if self.norm_im:
                    X, X_grid = self.random_rotate(X, X_grid)
                else:
                    X, X_grid, rotate_log = self.random_rotate(X, X_grid, log=True)
                # Need to reshape back to raveled version
                X_grid = self.torch.reshape(X_grid, (self.batch_size, -1, 3))
            else:
                if self.norm_im:
                    X, y_3d = self.random_rotate(X, y_3d)
                else:
                    X, y_3d, rotate_log = self.random_rotate(X, y_3d, log=True)

        if self.mono and self.n_channels_in == 3:
            # Convert from RGB to mono using the skimage formula. Drop the duplicated frames.
            # Reshape so RGB can be processed easily.
            X = self.torch.reshape(
                X,
                (
                    X.shape[0],
                    X.shape[1],
                    X.shape[2],
                    X.shape[3],
                    len(self.camnames[first_exp]),
                    -1,
                ),
            )
            X = (
                X[:, :, :, :, :, 0] * 0.2125
                + X[:, :, :, :, :, 1] * 0.7154
                + X[:, :, :, :, :, 2] * 0.0721
            )

        # Convert pytorch tensors back to numpy array
        ts = time.time()
        if self.torch.is_tensor(X):
            X = X.float().cpu().numpy()
        if self.torch.is_tensor(y_3d):
            y_3d = y_3d.cpu().numpy()
        # print('Numpy took {} sec'.format(time.time() - ts))

        if self.expval:
            if self.torch.is_tensor(X_grid):
                X_grid = X_grid.cpu().numpy()
            if self.var_reg:
                return (
                    [processing.preprocess_3d(X), X_grid],
                    [y_3d, self.torch.zeros((self.batch_size, 1))],
                )

            if self.norm_im:
                # y_3d is in coordinates here.
                return [processing.preprocess_3d(X), X_grid], y_3d
            else:
                return [X, X_grid], [y_3d, rotate_log]
        else:
            if self.norm_im:
                return processing.preprocess_3d(X), y_3d
            else:
                return X, [y_3d, rotate_log]


class DataGenerator_3Dconv_tf(DataGenerator):
    """Updated generator class to resample from kmeans clusters after each epoch.
    Uses tensorflow operations to accelerate generation of projection grid
    **Compatible with TF 2.0 and newer. Not compatible with 1.14 and previous versions.
    Also handles data across multiple experiments

    Attributes:
        camera_params (TYPE): Description
        channel_combo (TYPE): Description
        com3d (TYPE): Description
        COM_aug (TYPE): Description
        config (TYPE): Description
        crop_im (TYPE): Description
        depth (TYPE): Description
        device (TYPE): Description
        dim_out_3d (TYPE): Description
        distort (TYPE): Description
        expval (TYPE): Description
        gpu_id (TYPE): Description
        immode (TYPE): Description
        interp (TYPE): Description
        labels_3d (TYPE): Description
        mode (TYPE): Description
        multicam (TYPE): Description
        norm_im (TYPE): Description
        nvox (TYPE): Description
        rotation (TYPE): Description
        session (TYPE): Description
        threadpool (TYPE): Description
        tifdirs (TYPE): Description
        var_reg (TYPE): Description
        vmax (TYPE): Description
        vmin (TYPE): Description
        vsize (TYPE): Description
    """

    def __init__(
        self,
        list_IDs,
        labels,
        labels_3d,
        camera_params,
        clusterIDs,
        com3d,
        tifdirs,
        batch_size=32,
        dim_in=(32, 32, 32),
        n_channels_in=1,
        n_channels_out=1,
        out_scale=5,
        shuffle=True,
        camnames=[],
        crop_width=(0, 1024),
        crop_height=(20, 1300),
        vmin=-100,
        vmax=100,
        nvox=32,
        gpu_id="0",
        interp="linear",
        depth=False,
        channel_combo=None,
        mode="3dprob",
        preload=True,
        samples_per_cluster=0,
        immode="tif",
        rotation=False,
        vidreaders=None,
        distort=True,
        expval=False,
        multicam=True,
        var_reg=False,
        COM_aug=None,
        crop_im=True,
        norm_im=True,
        chunks=3500,
        mono=False,
        mirror=False,
    ):

        """Initialize data generator.

        Args:
            list_IDs (TYPE): Description
            labels (TYPE): Description
            labels_3d (TYPE): Description
            camera_params (TYPE): Description
            clusterIDs (TYPE): Description
            com3d (TYPE): Description
            tifdirs (TYPE): Description
            batch_size (int, optional): Description
            dim_in (tuple, optional): Description
            n_channels_in (int, optional): Description
            n_channels_out (int, optional): Description
            out_scale (int, optional): Description
            shuffle (bool, optional): Description
            camnames (list, optional): Description
            crop_width (tuple, optional): Description
            crop_height (tuple, optional): Description
            vmin (TYPE, optional): Description
            vmax (int, optional): Description
            nvox (int, optional): Description
            gpu_id (str, optional): Description
            interp (str, optional): Description
            depth (bool, optional): Description
            channel_combo (None, optional): Description
            mode (str, optional): Description
            preload (bool, optional): Description
            samples_per_cluster (int, optional): Description
            immode (str, optional): Description
            rotation (bool, optional): Description
            vidreaders (None, optional): Description
            distort (bool, optional): Description
            expval (bool, optional): Description
            multicam (bool, optional): Description
            var_reg (bool, optional): Description
            COM_aug (None, optional): Description
            crop_im (bool, optional): Description
            norm_im (bool, optional): Description
            chunks (int, optional): Description
            mono (bool, optional): Description
        """
        DataGenerator.__init__(
            self,
            list_IDs,
            labels,
            clusterIDs,
            batch_size,
            dim_in,
            n_channels_in,
            n_channels_out,
            out_scale,
            shuffle,
            camnames,
            crop_width,
            crop_height,
            samples_per_cluster,
            vidreaders,
            chunks,
            preload,
            mono,
<<<<<<< HEAD
            mirror,
=======
>>>>>>> 997edb42
        )
        self.vmin = vmin
        self.vmax = vmax
        self.nvox = nvox
        self.vsize = (vmax - vmin) / nvox
        self.dim_out_3d = (nvox, nvox, nvox)
        self.labels_3d = labels_3d
        self.camera_params = camera_params
        self.interp = interp
        self.depth = depth
        self.channel_combo = channel_combo
        print(self.channel_combo)
        self.gpu_id = gpu_id
        self.mode = mode
        self.immode = immode
        self.tifdirs = tifdirs
        self.com3d = com3d
        self.rotation = rotation
        self.distort = distort
        self.expval = expval
        self.multicam = multicam
        self.var_reg = var_reg
        self.COM_aug = COM_aug
        self.crop_im = crop_im
        # If saving npy as uint8 rather than training directly, dont normalize
        self.norm_im = norm_im

        self.config = tf.compat.v1.ConfigProto()
        self.config.gpu_options.per_process_gpu_memory_fraction = 0.8
        self.config.gpu_options.allow_growth = True
        self.session = tf.compat.v1.InteractiveSession(config=self.config)

        self.device = "/GPU:" + self.gpu_id

        self.threadpool = ThreadPool(len(self.camnames[0]))

        with tf.device(self.device):
            ts = time.time()

            for i, ID in enumerate(list_IDs):
                experimentID = int(ID.split("_")[0])
                for camname in self.camnames[experimentID]:

                    # M only needs to be computed once for each camera
                    K = self.camera_params[experimentID][camname]["K"]
                    R = self.camera_params[experimentID][camname]["R"]
                    t = self.camera_params[experimentID][camname]["t"]
                    self.camera_params[experimentID][camname]["M"] = np.array(
                        ops.camera_matrix(K, R, t), dtype="float32"
                    )

        print("Init took {} sec.".format(time.time() - ts))

    def __getitem__(self, index):
        """Generate one batch of data.

        Args:
            index (TYPE): Description

        Returns:
            TYPE: Description
        """
        # Generate indexes of the batch
        indexes = self.indexes[index * self.batch_size : (index + 1) * self.batch_size]

        # Find list of IDs
        list_IDs_temp = [self.list_IDs[k] for k in indexes]

        # Generate data
        X, y = self.__data_generation(list_IDs_temp)

        return X, y

    @tf.function
    def rot90(self, X):
        """Rotate X by 90 degrees CCW.

        Args:
            X (TYPE): Description

        Returns:
            TYPE: Description
        """
        X = tf.transpose(X, [1, 0, 2, 3])
        X = X[:, ::-1, :, :]
        return X

    @tf.function
    def rot180(self, X):
        """Rotate X by 180 degrees.

        Args:
            X (TYPE): Description

        Returns:
            TYPE: Description
        """
        X = X[::-1, ::-1, :, :]
        return X

    def project_grid(self, X_grid, camname, ID, experimentID, device):
        """Summary

        Args:
            X_grid (TYPE): Description
            camname (TYPE): Description
            ID (TYPE): Description
            experimentID (TYPE): Description
            device (TYPE): Description

        Returns:
            TYPE: Description
        """
        ts = time.time()
        with tf.device(device):
            # Need this copy so that this_y does not change
            this_y = np.round(self.labels[ID]["data"][camname]).copy()

            if np.all(np.isnan(this_y)):
                com_precrop = np.zeros_like(this_y[:, 0]) * np.nan
            else:
                # For projecting points, we should not use this offset
                com_precrop = np.nanmean(this_y, axis=1)

            if self.immode == "vid":
                ts = time.time()
                thisim = self.load_vid_frame(
                    self.labels[ID]["frames"][camname],
                    camname,
                    self.preload,
                    extension=self.extension,
                )[
                    self.crop_height[0] : self.crop_height[1],
                    self.crop_width[0] : self.crop_width[1],
                ]
                # print("Frame loading took {} sec.".format(time.time()-ts))

                this_y[0, :] = this_y[0, :] - self.crop_width[0]
                this_y[1, :] = this_y[1, :] - self.crop_height[0]
                com = np.nanmean(this_y, axis=1)

            if self.crop_im:
                # Cropping takes negligible time
                if np.all(np.isnan(com)):
                    thisim = np.zeros(
                        (self.dim_in[1], self.dim_in[0], self.n_channels_in),
                        dtype="uint8",
                    )
                else:
                    thisim = processing.cropcom(thisim, com, size=self.dim_in[0])

            # Project de novo
            ts = time.time()
            X_grid = tf.convert_to_tensor(X_grid)
            pts1 = tf.ones((X_grid.shape[0], 1), dtype="float32")
            projPts = tf.concat((X_grid, pts1), 1)
            M = tf.convert_to_tensor(
                self.camera_params[experimentID][camname]["M"], dtype="float32"
            )
            proj_grid = ops.project_to2d_tf(projPts, M)
            # print("2D Project took {} sec.".format(time.time() - ts))

            if self.distort:
                ts = time.time()
                proj_grid = ops.distortPoints_tf(
                    proj_grid,
                    tf.constant(
                        self.camera_params[experimentID][camname]["K"],
                        dtype="float32",
                    ),
                    tf.squeeze(
                        tf.constant(
                            self.camera_params[experimentID][camname]["RDistort"],
                            dtype="float32",
                        )
                    ),
                    tf.squeeze(
                        tf.constant(
                            self.camera_params[experimentID][camname]["TDistort"],
                            dtype="float32",
                        )
                    ),
                )
                proj_grid = tf.transpose(proj_grid, (1, 0))
                # print("tf Distort took {} sec.".format(time.time() - ts))

            if self.crop_im:
                proj_grid = proj_grid - com_precrop + self.dim_in[0] // 2
                # Now all coordinates should map properly to the image
                # cropped around the COM
            else:
                # Then the only thing we need to correct for is crops at the borders
                proj_grid = proj_grid - tf.cast(
                    tf.stack([self.crop_width[0], self.crop_height[0]]),
                    "float32",
                )

            ts = time.time()
            rgb = ops.sample_grid_tf(thisim, proj_grid, device, method=self.interp)
            # print("Sample grid tf took {} sec".format(time.time() - ts))

            X = tf.reshape(rgb, (self.nvox, self.nvox, self.nvox, 3))

            return X

    # TODO(this vs self): The this_* naming convention is hard to read.
    # Consider revising
    # TODO(nesting): There is pretty deep locigal nesting in this function,
    # might be useful to break apart
    def __data_generation(self, list_IDs_temp):
        """Generate data containing batch_size samples.

        X : (n_samples, *dim, n_channels)

        Args:
            list_IDs_temp (TYPE): Description

        Returns:
            TYPE: Description

        Raises:
            Exception: Description
        """
        # Initialization
        ts = time.time()
        first_exp = int(self.list_IDs[0].split("_")[0])

        with tf.device(self.device):
            if self.mode == "3dprob":
                y_3d = tf.zeros(
                    (self.batch_size, self.n_channels_out, *self.dim_out_3d),
                    dtype="float32",
                )
            elif self.mode == "coordinates":
                y_3d = tf.zeros(
                    (self.batch_size, 3, self.n_channels_out), dtype="float32"
                )
            else:
                raise Exception("not a valid generator mode")

            # sz = self.dim_out_3d[0] * self.dim_out_3d[1] * self.dim_out_3d[2]
            # X_grid = tf.zeros((self.batch_size, sz, 3), dtype = 'float32')

        # Generate data
        for i, ID in enumerate(list_IDs_temp):

            sampleID = int(ID.split("_")[1])
            experimentID = int(ID.split("_")[0])

            # For 3D ground truth
            this_y_3d = self.labels_3d[ID]
            this_COM_3d = self.com3d[ID]

            with tf.device(self.device):
                xgrid = tf.range(
                    self.vmin + this_COM_3d[0] + self.vsize / 2,
                    this_COM_3d[0] + self.vmax,
                    self.vsize,
                    dtype="float32",
                )
                ygrid = tf.range(
                    self.vmin + this_COM_3d[1] + self.vsize / 2,
                    this_COM_3d[1] + self.vmax,
                    self.vsize,
                    dtype="float32",
                )
                zgrid = tf.range(
                    self.vmin + this_COM_3d[2] + self.vsize / 2,
                    this_COM_3d[2] + self.vmax,
                    self.vsize,
                    dtype="float32",
                )
                (x_coord_3d, y_coord_3d, z_coord_3d) = tf.meshgrid(xgrid, ygrid, zgrid)

                if self.mode == "coordinates":
                    if this_y_3d.shape == y_3d.shape:
                        if i == 0:
                            y_3d = tf.expand_dims(y_3d, 0)
                        else:
                            y_3d = tf.stack(y_3d, tf.expand_dims(this_y_3d, 0), axis=0)
                    else:
                        msg = "Note: ignoring dimension mismatch in 3D labels"
                        warnings.warn(msg)

                xg = tf.stack(
                    (
                        tf.keras.backend.flatten(x_coord_3d),
                        tf.keras.backend.flatten(y_coord_3d),
                        tf.keras.backend.flatten(z_coord_3d),
                    ),
                    axis=1,
                )

                if i == 0:
                    X_grid = tf.expand_dims(xg, 0)
                else:
                    X_grid = tf.concat([X_grid, tf.expand_dims(xg, 0)], axis=0)

                # print('Initialization took {} sec.'.format(time.time() - ts))
                if tf.executing_eagerly():
                    # Compute projection grids using multithreading
                    num_cams = int(len(self.camnames[experimentID]))
                    arglist = []
                    for c in range(num_cams):
                        arglist.append(
                            [
                                xg,
                                self.camnames[experimentID][c],
                                ID,
                                experimentID,
                                self.device,
                            ]
                        )
                    result = self.threadpool.starmap(self.project_grid, arglist)
                    for c in range(num_cams):
                        if i == 0 and c == 0:
                            X = tf.expand_dims(result[c], 0)
                        else:
                            X = tf.concat([X, tf.expand_dims(result[c], 0)], axis=0)
                else:
                    for c in range(num_cams):
                        if c == 0:
                            X = tf.expand_dims(
                                self.project_grid(
                                    xg,
                                    self.camnames[experimentID][c],
                                    ID,
                                    experimentID,
                                    self.device,
                                ),
                                0,
                            )
                        else:
                            X = tf.concat(
                                (
                                    X,
                                    tf.expand_dims(
                                        self.project_grid(
                                            xg,
                                            self.camnames[experimentID][c],
                                            ID,
                                            experimentID,
                                            self.device,
                                        ),
                                        0,
                                    ),
                                ),
                                axis=0,
                            )

        ts = time.time()
        with tf.device(self.device):

            if self.multicam:
                X = tf.reshape(
                    X,
                    (
                        self.batch_size,
                        len(self.camnames[first_exp]),
                        X.shape[1],
                        X.shape[2],
                        X.shape[3],
                        X.shape[4],
                    ),
                )
                X = tf.transpose(X, [0, 2, 3, 4, 5, 1])

                if self.channel_combo == "avg":
                    X = tf.mean(X, axis=-1)
                # Randomly reorder the cameras fed into the first layer
                elif self.channel_combo == "random":
                    X = tf.transpose(X, [5, 0, 1, 2, 3, 4])
                    X = tf.random.shuffle(X)
                    X = tf.transpose(X, [1, 2, 3, 4, 0, 5])
                    X = tf.reshape(
                        X,
                        (
                            X.shape[0],
                            X.shape[1],
                            X.shape[2],
                            X.shape[3],
                            X.shape[4] * X.shape[5],
                        ),
                    )
                else:
                    X = tf.transpose(X, [0, 1, 2, 3, 5, 4])
                    X = tf.reshape(
                        X,
                        (
                            X.shape[0],
                            X.shape[1],
                            X.shape[2],
                            X.shape[3],
                            X.shape[4] * X.shape[5],
                        ),
                    )
            else:
                # Then leave the batch_size and num_cams combined
                y_3d = tf.tile(y_3d, [len(self.camnames[experimentID]), 1, 1, 1, 1])

            if self.interp == "linear":
                # fix rotation issue for linear interpolation sample_grid method
                X = tf.squeeze(X)
                X = self.rot90(X[:, ::-1, :, :])
                X = self.rot180(X)
                X = tf.expand_dims(X, 0)

            if self.mode == "3dprob":
                y_3d = tf.transpose(y_3d, [0, 2, 3, 4, 1])

            X = tf.cast(X, "float32")

            if self.rotation:
                if self.expval:
                    # First make X_grid 3d
                    X_grid = tf.reshape(
                        X_grid,
                        (self.batch_size, self.nvox, self.nvox, self.nvox, 3),
                    )

                    if self.norm_im:
                        X, X_grid = self.random_rotate(X, X_grid)
                    else:
                        X, X_grid, rotate_log = self.random_rotate(X, X_grid, log=True)
                    # Need to reshape back to raveled version
                    X_grid = tf.reshape(X_grid, (self.batch_size, -1, 3))
                else:
                    if self.norm_im:
                        X, y_3d = self.random_rotate(X, y_3d)
                    else:
                        X, y_3d, rotate_log = self.random_rotate(X, y_3d, log=True)

            # Then we also need to return the 3d grid center coordinates,
            # for calculating a spatial expected value
            # Xgrid is typically symmetric for 90 and 180 degree rotations
            # (when vmax and vmin are symmetric)
            # around the z-axis, so no need to rotate X_grid.
            # ts = time.time()
            # Eager execution enabled in TF 2, tested in TF 2.0, 2.1, and 2.2
            if tf.executing_eagerly():
                X = X.numpy()
                y_3d = y_3d.numpy()
                X_grid = X_grid.numpy()
            else:
                # For compatibility with TF 1.14
                # Eager execution disabled on 1.14; enabling eager causes model to fail
                # Works on 1.14, but very slow. Graph grows in loop...
                X = X.eval(session=self.session)
                y_3d = y_3d.eval(session=self.session)
                X_grid = X_grid.eval(session=self.session)

            # print('Eval took {} sec.'.format(time.time()-ts))

        # print('Wrap-up took {} sec.'.format(time.time()-ts))
        if self.mono and self.n_channels_in == 3:
            # Convert from RGB to mono using the skimage formula. Drop the duplicated frames.
            # Reshape so RGB can be processed easily.
            X = np.reshape(
                X,
                (
                    X.shape[0],
                    X.shape[1],
                    X.shape[2],
                    X.shape[3],
                    self.n_channels_in,
                    -1,
                ),
                order="F",
            )
            X = (
                X[:, :, :, :, 0] * 0.2125
                + X[:, :, :, :, 1] * 0.7154
                + X[:, :, :, :, 2] * 0.0721
            )

        if self.expval:
            if self.var_reg:
                return (
                    [processing.preprocess_3d(X), X_grid],
                    [y_3d, np.zeros((self.batch_size, 1))],
                )

            if self.norm_im:
                # y_3d is in coordinates here.
                return [processing.preprocess_3d(X), X_grid], y_3d
            else:
                return [X, X_grid], [y_3d, rotate_log]
        else:
            if self.norm_im:
                return processing.preprocess_3d(X), y_3d
            else:
                return X, [y_3d, rotate_log]


# TODO(inherit): Several methods are repeated, consider inheriting from parent
class DataGenerator_3Dconv_frommem(keras.utils.Sequence):
    """Generate 3d conv data from memory.

    Attributes:
        augment_brightness (TYPE): Description
        augment_continuous_rotation (TYPE): Description
        augment_hue (TYPE): Description
        batch_size (TYPE): Description
        bright_val (TYPE): Description
        cam3_train (TYPE): Description
        chan_num (TYPE): Description
        data (TYPE): Description
        expval (TYPE): Description
        hue_val (TYPE): Description
        indexes (TYPE): Description
        labels (TYPE): Description
        list_IDs (TYPE): Description
        nvox (TYPE): Description
        random (TYPE): Description
        rotation (TYPE): Description
        rotation_val (TYPE): Description
        shuffle (TYPE): Description
        var_reg (TYPE): Description
        xgrid (TYPE): Description
    """

    def __init__(
        self,
        list_IDs,
        data,
        labels,
        batch_size,
        rotation=True,
        random=True,
        chan_num=3,
        shuffle=True,
        expval=False,
        xgrid=None,
        var_reg=False,
        nvox=64,
        cam3_train=False,
        augment_brightness=True,
        augment_hue=True,
        augment_continuous_rotation=True,
        bright_val=0.05,
        hue_val=0.05,
        rotation_val=0.05,
    ):
        """Initialize data generator.

        Args:
            list_IDs (TYPE): Description
            data (TYPE): Description
            labels (TYPE): Description
            batch_size (TYPE): Description
            rotation (bool, optional): Description
            random (bool, optional): Description
            chan_num (int, optional): Description
            shuffle (bool, optional): Description
            expval (bool, optional): Description
            xgrid (None, optional): Description
            var_reg (bool, optional): Description
            nvox (int, optional): Description
            cam3_train (bool, optional): Description
            augment_brightness (bool, optional): Description
            augment_hue (bool, optional): Description
            augment_continuous_rotation (bool, optional): Description
            bright_val (float, optional): Description
            hue_val (float, optional): Description
            rotation_val (float, optional): Description
        """
        self.list_IDs = list_IDs
        self.data = data
        self.labels = labels
        self.rotation = rotation
        self.batch_size = batch_size
        self.random = random
        self.chan_num = chan_num
        self.shuffle = shuffle
        self.expval = expval
        self.augment_hue = augment_hue
        self.augment_continuous_rotation = augment_continuous_rotation
        self.augment_brightness = augment_brightness
        self.var_reg = var_reg
        if self.expval:
            self.xgrid = xgrid
        self.nvox = nvox
        self.cam3_train = cam3_train
        self.bright_val = bright_val
        self.hue_val = hue_val
        self.rotation_val = rotation_val
        self.on_epoch_end()

    def __len__(self):
        """Denote the number of batches per epoch.

        Returns:
            TYPE: Description
        """
        return int(np.floor(len(self.list_IDs) / self.batch_size))

    def __getitem__(self, index):
        """Generate one batch of data.

        Args:
            index (TYPE): Description

        Returns:
            TYPE: Description
        """
        # Generate indexes of the batch
        indexes = self.indexes[index * self.batch_size : (index + 1) * self.batch_size]

        # Find list of IDs
        list_IDs_temp = [self.list_IDs[k] for k in indexes]

        # Generate data
        X, y = self.__data_generation(list_IDs_temp)

        return X, y

    def on_epoch_end(self):
        """Update indexes after each epoch."""
        self.indexes = np.arange(len(self.list_IDs))
        if self.shuffle:
            np.random.shuffle(self.indexes)

    def rot90(self, X):
        """Rotate X by 90 degrees CCW.

        Args:
            X (TYPE): Description

        Returns:
            TYPE: Description
        """
        X = np.transpose(X, [1, 0, 2, 3])
        X = X[:, ::-1, :, :]
        return X

    def rot180(self, X):
        """Rotate X by 180 degrees.

        Args:
            X (TYPE): Description

        Returns:
            TYPE: Description
        """
        X = X[::-1, ::-1, :, :]
        return X

    def random_rotate(self, X, y_3d):
        """Rotate each sample by 0, 90, 180, or 270 degrees.

        Args:
            X (TYPE): Description
            y_3d (TYPE): Description

        Returns:
            TYPE: Description
        """
        rots = np.random.choice(np.arange(4), X.shape[0])
        for i in range(X.shape[0]):
            if rots[i] == 0:
                pass
            elif rots[i] == 1:
                # Rotate180
                X[i] = self.rot180(X[i])
                y_3d[i] = self.rot180(y_3d[i])
            elif rots[i] == 2:
                # Rotate90
                X[i] = self.rot90(X[i])
                y_3d[i] = self.rot90(y_3d[i])
            elif rots[i] == 3:
                # Rotate -90/270
                X[i] = self.rot90(X[i])
                X[i] = self.rot180(X[i])
                y_3d[i] = self.rot90(y_3d[i])
                y_3d[i] = self.rot180(y_3d[i])

        return X, y_3d

    def visualize(self, original, augmented):
        """Plots example image after augmentation

        Args:
            original (np.ndarray): image before augmentation
            augmented (np.ndarray): image after augmentation.
        """
        import matplotlib.pyplot as plt

        fig = plt.figure()
        plt.subplot(1, 2, 1)
        plt.title("Original image")
        plt.imshow(original)

        plt.subplot(1, 2, 2)
        plt.title("Augmented image")
        plt.imshow(augmented)
        plt.show()
        input("Press Enter to continue...")

    def random_continuous_rotation(self, X, y_3d, max_delta=5):
        """Rotates X and y_3d a random amount around z-axis.

        Args:
            X (np.ndarray): input image volume
            y_3d (np.ndarray): 3d target (for MAX network) or voxel center grid (for AVG network)
            max_delta (int, optional): maximum range for rotation angle.

        Returns:
            TYPE: Description
        """
        rotangle = np.random.rand() * (2 * max_delta) - max_delta
        X = tf.reshape(X, [X.shape[0], X.shape[1], X.shape[2], -1]).numpy()
        y_3d = tf.reshape(
            y_3d, [y_3d.shape[0], y_3d.shape[1], y_3d.shape[2], -1]
        ).numpy()
        for i in range(X.shape[0]):
            X[i] = tf.keras.preprocessing.image.apply_affine_transform(
                X[i],
                theta=rotangle,
                row_axis=0,
                col_axis=1,
                channel_axis=2,
                fill_mode="nearest",
                cval=0.0,
                order=1,
            )
            y_3d[i] = tf.keras.preprocessing.image.apply_affine_transform(
                y_3d[i],
                theta=rotangle,
                row_axis=0,
                col_axis=1,
                channel_axis=2,
                fill_mode="nearest",
                cval=0.0,
                order=1,
            )

        X = tf.reshape(X, [X.shape[0], X.shape[1], X.shape[2], X.shape[2], -1]).numpy()
        y_3d = tf.reshape(
            y_3d,
            [y_3d.shape[0], y_3d.shape[1], y_3d.shape[2], y_3d.shape[2], -1],
        ).numpy()

        return X, y_3d

    def __data_generation(self, list_IDs_temp):
        """Generate data containing batch_size samples.

        Args:
            list_IDs_temp (TYPE): Description

        Returns:
            TYPE: Description
        """
        # Initialization

        X = np.zeros((self.batch_size, *self.data.shape[1:]))
        y_3d = np.zeros((self.batch_size, *self.labels.shape[1:]))

        if self.expval:
            X_grid = np.zeros((self.batch_size, *self.xgrid.shape[1:]))

        for i, ID in enumerate(list_IDs_temp):
            X[i] = self.data[ID].copy()
            y_3d[i] = self.labels[ID]
            if self.expval:
                X_grid[i] = self.xgrid[ID]

        if self.rotation:
            if self.expval:
                # First make X_grid 3d
                X_grid = np.reshape(
                    X_grid,
                    (self.batch_size, self.nvox, self.nvox, self.nvox, 3),
                )
                X, X_grid = self.random_rotate(X.copy(), X_grid.copy())
                # Need to reshape back to raveled version
                X_grid = np.reshape(X_grid, (self.batch_size, -1, 3))
            else:
                X, y_3d = self.random_rotate(X.copy(), y_3d.copy())

        if self.augment_continuous_rotation:
            # import pdb
            # pdb.set_trace()
            # print(y_3d.shape, flush=True)
            if self.expval:
                # First make X_grid 3d
                X_grid = np.reshape(
                    X_grid,
                    (self.batch_size, self.nvox, self.nvox, self.nvox, 3),
                )
                X, X_grid = self.random_continuous_rotation(
                    X.copy(), X_grid.copy(), self.rotation_val
                )
                # Need to reshape back to raveled version
                X_grid = np.reshape(X_grid, (self.batch_size, -1, 3))
            else:
                X, y_3d = self.random_continuous_rotation(
                    X.copy(), y_3d.copy(), self.rotation_val
                )

        if self.augment_hue and self.chan_num == 3:
            for n_cam in range(int(X.shape[-1] / self.chan_num)):
                channel_ids = np.arange(
                    n_cam * self.chan_num,
                    n_cam * self.chan_num + self.chan_num,
                )
                X[..., channel_ids] = tf.image.random_hue(
                    X[..., channel_ids], self.hue_val
                )
        elif self.augment_hue:
            warnings.warn(
                "Trying to augment hue with an image that is not RGB. Skipping."
            )

        if self.augment_brightness:
            for n_cam in range(int(X.shape[-1] / self.chan_num)):
                channel_ids = np.arange(
                    n_cam * self.chan_num,
                    n_cam * self.chan_num + self.chan_num,
                )
                X[..., channel_ids] = tf.image.random_brightness(
                    X[..., channel_ids], self.bright_val
                )

        # Randomly re-order, if desired
        if self.random:
            X = np.reshape(
                X,
                (
                    X.shape[0],
                    X.shape[1],
                    X.shape[2],
                    X.shape[3],
                    self.chan_num,
                    -1,
                ),
                order="F",
            )
            X = X[:, :, :, :, :, np.random.permutation(X.shape[-1])]
            X = np.reshape(
                X,
                (
                    X.shape[0],
                    X.shape[1],
                    X.shape[2],
                    X.shape[3],
                    X.shape[4] * X.shape[5],
                ),
                order="F",
            )

        if self.cam3_train:
            # If random camera shuffling is turned on, we can just take the first 3 cameras and get a nice
            # random distribution of sets of 3
            if not self.random:
                warnings.warn(
                    "Set to generate data from a random subset of 3 cameras, but cameras are not being shuffled"
                )
            X = X[:, :, :, :, :9]  # 3 cameras * 3 RGB channels

        if self.expval:
            if self.var_reg:
                return [X, X_grid], [y_3d, np.zeros(self.batch_size)]
            return [X, X_grid], y_3d
        else:
            return X, y_3d


class DataGenerator_3Dconv_multiviewconsistency(keras.utils.Sequence):
    """Generate 3d conv data from memory, with a multiview consistency objective

    Attributes:
        batch_size (int): Description
        chan_num (int): Description
        data (TYPE): Description
        expval (TYPE): Description
        indexes (TYPE): Description
        labels (TYPE): Description
        list_IDs (TYPE): Description
        nvox (TYPE): Description
        random (TYPE): Description
        rotation (TYPE): Description
        shuffle (TYPE): Description
        var_reg (TYPE): Description
        xgrid (TYPE): Description
    """

    def __init__(
        self,
        list_IDs,
        data,
        labels,
        batch_size,
        rotation=True,
        random=True,
        chan_num=3,
        shuffle=True,
        expval=False,
        xgrid=None,
        var_reg=False,
        nvox=64,
    ):
        """Initialize data generator.

        Args:
            list_IDs (TYPE): Description
            data (TYPE): Description
            labels (TYPE): Description
            batch_size (TYPE): Description
            rotation (bool, optional): Description
            random (bool, optional): Description
            chan_num (int, optional): Description
            shuffle (bool, optional): Description
            expval (bool, optional): Description
            xgrid (None, optional): Description
            var_reg (bool, optional): Description
            nvox (int, optional): Description
        """
        self.list_IDs = list_IDs
        self.data = data
        self.labels = labels
        self.rotation = rotation
        self.batch_size = 1  # We expand the number of examples in each batch for the multi-view consistency loss
        self.random = random
        self.chan_num = 3
        self.shuffle = shuffle
        self.expval = expval
        self.var_reg = var_reg
        if self.expval:
            self.xgrid = xgrid
        self.nvox = nvox
        self.on_epoch_end()

    def __len__(self):
        """Denote the number of batches per epoch.

        Returns:
            TYPE: Description
        """
        return int(np.floor(len(self.list_IDs) / self.batch_size))

    def __getitem__(self, index):
        """Generate one batch of data.

        Args:
            index (TYPE): Description

        Returns:
            TYPE: Description
        """
        # Generate indexes of the batch
        indexes = self.indexes[index * self.batch_size : (index + 1) * self.batch_size]

        # Find list of IDs
        list_IDs_temp = [self.list_IDs[k] for k in indexes]

        # Generate data
        X, y = self.__data_generation(list_IDs_temp)

        return X, y

    def on_epoch_end(self):
        """Update indexes after each epoch."""
        self.indexes = np.arange(len(self.list_IDs))
        if self.shuffle:
            np.random.shuffle(self.indexes)

    def __data_generation(self, list_IDs_temp):
        """Generate data containing batch_size samples.

        Args:
            list_IDs_temp (TYPE): Description

        Returns:
            TYPE: Description
        """
        # Initialization

        X = np.zeros((self.batch_size * 4, *self.data.shape[1:]))
        y_3d = np.zeros((self.batch_size * 4, *self.labels.shape[1:]))

        for i, ID in enumerate(list_IDs_temp):
            X[-1] = self.data[ID].copy()
            y_3d = np.tile(
                self.labels[ID][np.newaxis, :, :, :, :], (4, 1, 1, 1, 1)
            )  # We just take 4 copies of this

        # Now we need to sub-select camera pairs in each of the first 3 examples,
        # so
        # idx 0: Camera1/Camera2
        # idx 1: Camera2/Camera3
        # idx 2: Camera1/Camera3
        # idx 3: Camera1/Camera2/Camera3

        order_dict = {}
        order_dict[0] = [0, 0, 0, 1, 1, 1]
        order_dict[1] = [1, 1, 1, 2, 2, 2]
        order_dict[2] = [0, 0, 0, 2, 2, 2]

        for i in range(3):
            c1_2_X = X[-1].copy()

            c1_2_X = np.reshape(
                c1_2_X,
                (
                    c1_2_X.shape[0],
                    c1_2_X.shape[1],
                    c1_2_X.shape[2],
                    self.chan_num,
                    -1,
                ),
                order="F",
            )
            c1_2_X = c1_2_X[:, :, :, :, order_dict[i]]
            X[i] = np.reshape(
                c1_2_X,
                (
                    c1_2_X.shape[0],
                    c1_2_X.shape[1],
                    c1_2_X.shape[2],
                    c1_2_X.shape[3] * c1_2_X.shape[4],
                ),
                order="F",
            )

        return X, y_3d<|MERGE_RESOLUTION|>--- conflicted
+++ resolved
@@ -46,26 +46,6 @@
 
     def __init__(
         self,
-<<<<<<< HEAD
-        list_IDs,
-        labels,
-        clusterIDs,
-        batch_size=32,
-        dim_in=(32, 32, 32),
-        n_channels_in=1,
-        n_channels_out=1,
-        out_scale=5,
-        shuffle=True,
-        camnames=[],
-        crop_width=(0, 1024),
-        crop_height=(20, 1300),
-        samples_per_cluster=0,
-        vidreaders=None,
-        chunks=3500,
-        preload=True,
-        mono=False,
-        mirror=False,
-=======
         list_IDs: List,
         labels: Dict,
         clusterIDs: List,
@@ -83,7 +63,7 @@
         chunks: int = 3500,
         preload: bool = True,
         mono: bool = False,
->>>>>>> 997edb42
+        mirror: bool = False,
     ):
         """Initialize Generator.
 
@@ -125,10 +105,7 @@
         self._N_VIDEO_FRAMES = chunks
         self.preload = preload
         self.mono = mono
-<<<<<<< HEAD
         self.mirror = mirror
-=======
->>>>>>> 997edb42
         self.on_epoch_end()
 
         if self.vidreaders is not None:
@@ -316,24 +293,6 @@
         interp: Text = "linear",
         depth: bool = False,
         channel_combo=None,
-<<<<<<< HEAD
-        mode="3dprob",
-        preload=True,
-        samples_per_cluster=0,
-        immode="tif",
-        rotation=False,
-        vidreaders=None,
-        distort=True,
-        expval=False,
-        multicam=True,
-        var_reg=False,
-        COM_aug=None,
-        crop_im=True,
-        norm_im=True,
-        chunks=3500,
-        mono=False,
-        mirror=False,
-=======
         mode: Text = "3dprob",
         preload: bool = True,
         samples_per_cluster: int = 0,
@@ -349,7 +308,7 @@
         norm_im: bool = True,
         chunks: int = 3500,
         mono: bool = False,
->>>>>>> 997edb42
+        mirror: bool = False,
     ):
         """Initialize data generator.
 
@@ -412,10 +371,7 @@
             chunks,
             preload,
             mono,
-<<<<<<< HEAD
             mirror
-=======
->>>>>>> 997edb42
         )
         self.vmin = vmin
         self.vmax = vmax
@@ -938,10 +894,7 @@
         norm_im=True,
         chunks=3500,
         mono=False,
-<<<<<<< HEAD
-        mirror=False,
-=======
->>>>>>> 997edb42
+
     ):
         """Initialize data generator.
 
@@ -1004,10 +957,7 @@
             chunks,
             preload,
             mono,
-<<<<<<< HEAD
             mirror,
-=======
->>>>>>> 997edb42
         )
         self.vmin = vmin
         self.vmax = vmax
@@ -1110,21 +1060,7 @@
         return X
 
     def project_grid(self, X_grid, camname, ID, experimentID):
-<<<<<<< HEAD
-=======
-        """Summary
-
-        Args:
-            X_grid (np.ndarray): 3-D array containing center coordinates of each voxel.
-            camname (Text): camera name
-            ID (Text): string denoting a sample ID
-            experimentID (int): identifier for a video recording session.
-
-        Returns:
-            np.ndarray: projected voxel centers, now in 2D pixels
-        """
-        ts = time.time()
->>>>>>> 997edb42
+
         # Need this copy so that this_y does not change
         this_y = self.torch.as_tensor(
             self.labels[ID]["data"][camname],
@@ -1354,7 +1290,6 @@
             ts = time.time()
             num_cams = len(self.camnames[experimentID])
             arglist = []
-<<<<<<< HEAD
             if self.mirror:
                 # Here we only load the video once, and then parallelize the projection
                 # and sampling after mirror flipping. For setups that collect views
@@ -1379,18 +1314,6 @@
                         [X_grid[i], self.camnames[experimentID][c], ID, experimentID]
                     )
                 result = self.threadpool.starmap(self.project_grid, arglist)
-=======
-            for c in range(num_cams):
-                arglist.append(
-                    [
-                        X_grid[i],
-                        self.camnames[experimentID][c],
-                        ID,
-                        experimentID,
-                    ]
-                )
-            result = self.threadpool.starmap(self.project_grid, arglist)
->>>>>>> 997edb42
 
             for c in range(num_cams):
                 ic = c + i * len(self.camnames[experimentID])
@@ -1653,10 +1576,7 @@
             chunks,
             preload,
             mono,
-<<<<<<< HEAD
             mirror,
-=======
->>>>>>> 997edb42
         )
         self.vmin = vmin
         self.vmax = vmax
